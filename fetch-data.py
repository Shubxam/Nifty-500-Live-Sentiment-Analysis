--- conflicted
+++ resolved
@@ -4,10 +4,7 @@
 from bs4 import BeautifulSoup
 import datetime
 from nsepython import *
-<<<<<<< HEAD
 import concurrent.futures
-=======
->>>>>>> 8c206ae3
 import time
 
 # sentiment analysis libraries
@@ -65,7 +62,6 @@
     # scrape page contents using bs4 library
     return ticker,soup, meta
 
-<<<<<<< HEAD
 #function to parse news data and create a df
 def ticker_article_fetch(i, ticker, soup):
     print('Fetching Article')
@@ -144,9 +140,6 @@
 end_time = time.time()
 
 '''start_time = time.time()
-=======
-start_time = time.time()
->>>>>>> 8c206ae3
 print('Fetching Article data..')
 for i,ticker in enumerate(tickers_list):
     print(i, ticker)
