version = 1
revision = 2
requires-python = ">=3.11, <4.0"
resolution-markers = [
    "python_full_version >= '3.12' and sys_platform != 'darwin'",
    "python_full_version >= '3.12' and sys_platform == 'darwin'",
    "python_full_version < '3.12' and sys_platform != 'darwin'",
    "python_full_version < '3.12' and sys_platform == 'darwin'",
]

[[package]]
name = "annotated-types"
version = "0.7.0"
source = { registry = "https://pypi.org/simple" }
sdist = { url = "https://files.pythonhosted.org/packages/ee/67/531ea369ba64dcff5ec9c3402f9f51bf748cec26dde048a2f973a4eea7f5/annotated_types-0.7.0.tar.gz", hash = "sha256:aff07c09a53a08bc8cfccb9c85b05f1aa9a2a6f23728d790723543408344ce89", size = 16081, upload-time = "2024-05-20T21:33:25.928Z" }
wheels = [
    { url = "https://files.pythonhosted.org/packages/78/b6/6307fbef88d9b5ee7421e68d78a9f162e0da4900bc5f5793f6d3d0e34fb8/annotated_types-0.7.0-py3-none-any.whl", hash = "sha256:1f02e8b43a8fbbc3f3e0d4f0f4bfc8131bcb4eebe8849b8e5c773f3a1c582a53", size = 13643, upload-time = "2024-05-20T21:33:24.1Z" },
]

[[package]]
name = "anyio"
version = "4.9.0"
source = { registry = "https://pypi.org/simple" }
dependencies = [
    { name = "idna" },
    { name = "sniffio" },
    { name = "typing-extensions", marker = "python_full_version < '3.13'" },
]
sdist = { url = "https://files.pythonhosted.org/packages/95/7d/4c1bd541d4dffa1b52bd83fb8527089e097a106fc90b467a7313b105f840/anyio-4.9.0.tar.gz", hash = "sha256:673c0c244e15788651a4ff38710fea9675823028a6f08a5eda409e0c9840a028", size = 190949, upload-time = "2025-03-17T00:02:54.77Z" }
wheels = [
    { url = "https://files.pythonhosted.org/packages/a1/ee/48ca1a7c89ffec8b6a0c5d02b89c305671d5ffd8d3c94acf8b8c408575bb/anyio-4.9.0-py3-none-any.whl", hash = "sha256:9f76d541cad6e36af7beb62e978876f3b41e3e04f2c1fbf0884604c0a9c4d93c", size = 100916, upload-time = "2025-03-17T00:02:52.713Z" },
]

[[package]]
name = "appnope"
version = "0.1.4"
source = { registry = "https://pypi.org/simple" }
sdist = { url = "https://files.pythonhosted.org/packages/35/5d/752690df9ef5b76e169e68d6a129fa6d08a7100ca7f754c89495db3c6019/appnope-0.1.4.tar.gz", hash = "sha256:1de3860566df9caf38f01f86f65e0e13e379af54f9e4bee1e66b48f2efffd1ee", size = 4170, upload-time = "2024-02-06T09:43:11.258Z" }
wheels = [
    { url = "https://files.pythonhosted.org/packages/81/29/5ecc3a15d5a33e31b26c11426c45c501e439cb865d0bff96315d86443b78/appnope-0.1.4-py2.py3-none-any.whl", hash = "sha256:502575ee11cd7a28c0205f379b525beefebab9d161b7c964670864014ed7213c", size = 4321, upload-time = "2024-02-06T09:43:09.663Z" },
]

[[package]]
name = "asttokens"
version = "3.0.0"
source = { registry = "https://pypi.org/simple" }
sdist = { url = "https://files.pythonhosted.org/packages/4a/e7/82da0a03e7ba5141f05cce0d302e6eed121ae055e0456ca228bf693984bc/asttokens-3.0.0.tar.gz", hash = "sha256:0dcd8baa8d62b0c1d118b399b2ddba3c4aff271d0d7a9e0d4c1681c79035bbc7", size = 61978, upload-time = "2024-11-30T04:30:14.439Z" }
wheels = [
    { url = "https://files.pythonhosted.org/packages/25/8a/c46dcc25341b5bce5472c718902eb3d38600a903b14fa6aeecef3f21a46f/asttokens-3.0.0-py3-none-any.whl", hash = "sha256:e3078351a059199dd5138cb1c706e6430c05eff2ff136af5eb4790f9d28932e2", size = 26918, upload-time = "2024-11-30T04:30:10.946Z" },
]

[[package]]
name = "bandit"
version = "1.8.5"
source = { registry = "https://pypi.org/simple" }
dependencies = [
    { name = "colorama", marker = "sys_platform == 'win32'" },
    { name = "pyyaml" },
    { name = "rich" },
    { name = "stevedore" },
]
sdist = { url = "https://files.pythonhosted.org/packages/4e/01/b2ce2f54db060ed7b25960892b275ad8238ca15f5a8821b09f8e7f75870d/bandit-1.8.5.tar.gz", hash = "sha256:db812e9c39b8868c0fed5278b77fffbbaba828b4891bc80e34b9c50373201cfd", size = 4237566, upload-time = "2025-06-17T01:43:36.697Z" }
wheels = [
    { url = "https://files.pythonhosted.org/packages/02/b0/5c8976e61944f91904d4fd33bdbe55248138bfbd1a6092753b1b0fb7abbc/bandit-1.8.5-py3-none-any.whl", hash = "sha256:cb2e57524e99e33ced48833c6cc9c12ac78ae970bb6a450a83c4b506ecc1e2f9", size = 131759, upload-time = "2025-06-17T01:43:35.045Z" },
]

[[package]]
name = "beautifulsoup4"
version = "4.13.4"
source = { registry = "https://pypi.org/simple" }
dependencies = [
    { name = "soupsieve" },
    { name = "typing-extensions" },
]
sdist = { url = "https://files.pythonhosted.org/packages/d8/e4/0c4c39e18fd76d6a628d4dd8da40543d136ce2d1752bd6eeeab0791f4d6b/beautifulsoup4-4.13.4.tar.gz", hash = "sha256:dbb3c4e1ceae6aefebdaf2423247260cd062430a410e38c66f2baa50a8437195", size = 621067, upload-time = "2025-04-15T17:05:13.836Z" }
wheels = [
    { url = "https://files.pythonhosted.org/packages/50/cd/30110dc0ffcf3b131156077b90e9f60ed75711223f306da4db08eff8403b/beautifulsoup4-4.13.4-py3-none-any.whl", hash = "sha256:9bbbb14bfde9d79f38b8cd5f8c7c85f4b8f2523190ebed90e950a8dea4cb1c4b", size = 187285, upload-time = "2025-04-15T17:05:12.221Z" },
]

[[package]]
name = "cachetools"
version = "5.5.2"
source = { registry = "https://pypi.org/simple" }
sdist = { url = "https://files.pythonhosted.org/packages/6c/81/3747dad6b14fa2cf53fcf10548cf5aea6913e96fab41a3c198676f8948a5/cachetools-5.5.2.tar.gz", hash = "sha256:1a661caa9175d26759571b2e19580f9d6393969e5dfca11fdb1f947a23e640d4", size = 28380, upload-time = "2025-02-20T21:01:19.524Z" }
wheels = [
    { url = "https://files.pythonhosted.org/packages/72/76/20fa66124dbe6be5cafeb312ece67de6b61dd91a0247d1ea13db4ebb33c2/cachetools-5.5.2-py3-none-any.whl", hash = "sha256:d26a22bcc62eb95c3beabd9f1ee5e820d3d2704fe2967cbe350e20c8ffcd3f0a", size = 10080, upload-time = "2025-02-20T21:01:16.647Z" },
]

[[package]]
name = "certifi"
version = "2025.6.15"
source = { registry = "https://pypi.org/simple" }
sdist = { url = "https://files.pythonhosted.org/packages/73/f7/f14b46d4bcd21092d7d3ccef689615220d8a08fb25e564b65d20738e672e/certifi-2025.6.15.tar.gz", hash = "sha256:d747aa5a8b9bbbb1bb8c22bb13e22bd1f18e9796defa16bab421f7f7a317323b", size = 158753, upload-time = "2025-06-15T02:45:51.329Z" }
wheels = [
    { url = "https://files.pythonhosted.org/packages/84/ae/320161bd181fc06471eed047ecce67b693fd7515b16d495d8932db763426/certifi-2025.6.15-py3-none-any.whl", hash = "sha256:2e0c7ce7cb5d8f8634ca55d2ba7e6ec2689a2fd6537d8dec1296a477a4910057", size = 157650, upload-time = "2025-06-15T02:45:49.977Z" },
]

[[package]]
name = "cffi"
version = "1.17.1"
source = { registry = "https://pypi.org/simple" }
dependencies = [
    { name = "pycparser" },
]
sdist = { url = "https://files.pythonhosted.org/packages/fc/97/c783634659c2920c3fc70419e3af40972dbaf758daa229a7d6ea6135c90d/cffi-1.17.1.tar.gz", hash = "sha256:1c39c6016c32bc48dd54561950ebd6836e1670f2ae46128f67cf49e789c52824", size = 516621, upload-time = "2024-09-04T20:45:21.852Z" }
wheels = [
    { url = "https://files.pythonhosted.org/packages/6b/f4/927e3a8899e52a27fa57a48607ff7dc91a9ebe97399b357b85a0c7892e00/cffi-1.17.1-cp311-cp311-macosx_10_9_x86_64.whl", hash = "sha256:a45e3c6913c5b87b3ff120dcdc03f6131fa0065027d0ed7ee6190736a74cd401", size = 182264, upload-time = "2024-09-04T20:43:51.124Z" },
    { url = "https://files.pythonhosted.org/packages/6c/f5/6c3a8efe5f503175aaddcbea6ad0d2c96dad6f5abb205750d1b3df44ef29/cffi-1.17.1-cp311-cp311-macosx_11_0_arm64.whl", hash = "sha256:30c5e0cb5ae493c04c8b42916e52ca38079f1b235c2f8ae5f4527b963c401caf", size = 178651, upload-time = "2024-09-04T20:43:52.872Z" },
    { url = "https://files.pythonhosted.org/packages/94/dd/a3f0118e688d1b1a57553da23b16bdade96d2f9bcda4d32e7d2838047ff7/cffi-1.17.1-cp311-cp311-manylinux_2_12_i686.manylinux2010_i686.manylinux_2_17_i686.manylinux2014_i686.whl", hash = "sha256:f75c7ab1f9e4aca5414ed4d8e5c0e303a34f4421f8a0d47a4d019ceff0ab6af4", size = 445259, upload-time = "2024-09-04T20:43:56.123Z" },
    { url = "https://files.pythonhosted.org/packages/2e/ea/70ce63780f096e16ce8588efe039d3c4f91deb1dc01e9c73a287939c79a6/cffi-1.17.1-cp311-cp311-manylinux_2_17_aarch64.manylinux2014_aarch64.whl", hash = "sha256:a1ed2dd2972641495a3ec98445e09766f077aee98a1c896dcb4ad0d303628e41", size = 469200, upload-time = "2024-09-04T20:43:57.891Z" },
    { url = "https://files.pythonhosted.org/packages/1c/a0/a4fa9f4f781bda074c3ddd57a572b060fa0df7655d2a4247bbe277200146/cffi-1.17.1-cp311-cp311-manylinux_2_17_ppc64le.manylinux2014_ppc64le.whl", hash = "sha256:46bf43160c1a35f7ec506d254e5c890f3c03648a4dbac12d624e4490a7046cd1", size = 477235, upload-time = "2024-09-04T20:44:00.18Z" },
    { url = "https://files.pythonhosted.org/packages/62/12/ce8710b5b8affbcdd5c6e367217c242524ad17a02fe5beec3ee339f69f85/cffi-1.17.1-cp311-cp311-manylinux_2_17_s390x.manylinux2014_s390x.whl", hash = "sha256:a24ed04c8ffd54b0729c07cee15a81d964e6fee0e3d4d342a27b020d22959dc6", size = 459721, upload-time = "2024-09-04T20:44:01.585Z" },
    { url = "https://files.pythonhosted.org/packages/ff/6b/d45873c5e0242196f042d555526f92aa9e0c32355a1be1ff8c27f077fd37/cffi-1.17.1-cp311-cp311-manylinux_2_17_x86_64.manylinux2014_x86_64.whl", hash = "sha256:610faea79c43e44c71e1ec53a554553fa22321b65fae24889706c0a84d4ad86d", size = 467242, upload-time = "2024-09-04T20:44:03.467Z" },
    { url = "https://files.pythonhosted.org/packages/1a/52/d9a0e523a572fbccf2955f5abe883cfa8bcc570d7faeee06336fbd50c9fc/cffi-1.17.1-cp311-cp311-musllinux_1_1_aarch64.whl", hash = "sha256:a9b15d491f3ad5d692e11f6b71f7857e7835eb677955c00cc0aefcd0669adaf6", size = 477999, upload-time = "2024-09-04T20:44:05.023Z" },
    { url = "https://files.pythonhosted.org/packages/44/74/f2a2460684a1a2d00ca799ad880d54652841a780c4c97b87754f660c7603/cffi-1.17.1-cp311-cp311-musllinux_1_1_i686.whl", hash = "sha256:de2ea4b5833625383e464549fec1bc395c1bdeeb5f25c4a3a82b5a8c756ec22f", size = 454242, upload-time = "2024-09-04T20:44:06.444Z" },
    { url = "https://files.pythonhosted.org/packages/f8/4a/34599cac7dfcd888ff54e801afe06a19c17787dfd94495ab0c8d35fe99fb/cffi-1.17.1-cp311-cp311-musllinux_1_1_x86_64.whl", hash = "sha256:fc48c783f9c87e60831201f2cce7f3b2e4846bf4d8728eabe54d60700b318a0b", size = 478604, upload-time = "2024-09-04T20:44:08.206Z" },
    { url = "https://files.pythonhosted.org/packages/34/33/e1b8a1ba29025adbdcda5fb3a36f94c03d771c1b7b12f726ff7fef2ebe36/cffi-1.17.1-cp311-cp311-win32.whl", hash = "sha256:85a950a4ac9c359340d5963966e3e0a94a676bd6245a4b55bc43949eee26a655", size = 171727, upload-time = "2024-09-04T20:44:09.481Z" },
    { url = "https://files.pythonhosted.org/packages/3d/97/50228be003bb2802627d28ec0627837ac0bf35c90cf769812056f235b2d1/cffi-1.17.1-cp311-cp311-win_amd64.whl", hash = "sha256:caaf0640ef5f5517f49bc275eca1406b0ffa6aa184892812030f04c2abf589a0", size = 181400, upload-time = "2024-09-04T20:44:10.873Z" },
    { url = "https://files.pythonhosted.org/packages/5a/84/e94227139ee5fb4d600a7a4927f322e1d4aea6fdc50bd3fca8493caba23f/cffi-1.17.1-cp312-cp312-macosx_10_9_x86_64.whl", hash = "sha256:805b4371bf7197c329fcb3ead37e710d1bca9da5d583f5073b799d5c5bd1eee4", size = 183178, upload-time = "2024-09-04T20:44:12.232Z" },
    { url = "https://files.pythonhosted.org/packages/da/ee/fb72c2b48656111c4ef27f0f91da355e130a923473bf5ee75c5643d00cca/cffi-1.17.1-cp312-cp312-macosx_11_0_arm64.whl", hash = "sha256:733e99bc2df47476e3848417c5a4540522f234dfd4ef3ab7fafdf555b082ec0c", size = 178840, upload-time = "2024-09-04T20:44:13.739Z" },
    { url = "https://files.pythonhosted.org/packages/cc/b6/db007700f67d151abadf508cbfd6a1884f57eab90b1bb985c4c8c02b0f28/cffi-1.17.1-cp312-cp312-manylinux_2_12_i686.manylinux2010_i686.manylinux_2_17_i686.manylinux2014_i686.whl", hash = "sha256:1257bdabf294dceb59f5e70c64a3e2f462c30c7ad68092d01bbbfb1c16b1ba36", size = 454803, upload-time = "2024-09-04T20:44:15.231Z" },
    { url = "https://files.pythonhosted.org/packages/1a/df/f8d151540d8c200eb1c6fba8cd0dfd40904f1b0682ea705c36e6c2e97ab3/cffi-1.17.1-cp312-cp312-manylinux_2_17_aarch64.manylinux2014_aarch64.whl", hash = "sha256:da95af8214998d77a98cc14e3a3bd00aa191526343078b530ceb0bd710fb48a5", size = 478850, upload-time = "2024-09-04T20:44:17.188Z" },
    { url = "https://files.pythonhosted.org/packages/28/c0/b31116332a547fd2677ae5b78a2ef662dfc8023d67f41b2a83f7c2aa78b1/cffi-1.17.1-cp312-cp312-manylinux_2_17_ppc64le.manylinux2014_ppc64le.whl", hash = "sha256:d63afe322132c194cf832bfec0dc69a99fb9bb6bbd550f161a49e9e855cc78ff", size = 485729, upload-time = "2024-09-04T20:44:18.688Z" },
    { url = "https://files.pythonhosted.org/packages/91/2b/9a1ddfa5c7f13cab007a2c9cc295b70fbbda7cb10a286aa6810338e60ea1/cffi-1.17.1-cp312-cp312-manylinux_2_17_s390x.manylinux2014_s390x.whl", hash = "sha256:f79fc4fc25f1c8698ff97788206bb3c2598949bfe0fef03d299eb1b5356ada99", size = 471256, upload-time = "2024-09-04T20:44:20.248Z" },
    { url = "https://files.pythonhosted.org/packages/b2/d5/da47df7004cb17e4955df6a43d14b3b4ae77737dff8bf7f8f333196717bf/cffi-1.17.1-cp312-cp312-manylinux_2_17_x86_64.manylinux2014_x86_64.whl", hash = "sha256:b62ce867176a75d03a665bad002af8e6d54644fad99a3c70905c543130e39d93", size = 479424, upload-time = "2024-09-04T20:44:21.673Z" },
    { url = "https://files.pythonhosted.org/packages/0b/ac/2a28bcf513e93a219c8a4e8e125534f4f6db03e3179ba1c45e949b76212c/cffi-1.17.1-cp312-cp312-musllinux_1_1_aarch64.whl", hash = "sha256:386c8bf53c502fff58903061338ce4f4950cbdcb23e2902d86c0f722b786bbe3", size = 484568, upload-time = "2024-09-04T20:44:23.245Z" },
    { url = "https://files.pythonhosted.org/packages/d4/38/ca8a4f639065f14ae0f1d9751e70447a261f1a30fa7547a828ae08142465/cffi-1.17.1-cp312-cp312-musllinux_1_1_x86_64.whl", hash = "sha256:4ceb10419a9adf4460ea14cfd6bc43d08701f0835e979bf821052f1805850fe8", size = 488736, upload-time = "2024-09-04T20:44:24.757Z" },
    { url = "https://files.pythonhosted.org/packages/86/c5/28b2d6f799ec0bdecf44dced2ec5ed43e0eb63097b0f58c293583b406582/cffi-1.17.1-cp312-cp312-win32.whl", hash = "sha256:a08d7e755f8ed21095a310a693525137cfe756ce62d066e53f502a83dc550f65", size = 172448, upload-time = "2024-09-04T20:44:26.208Z" },
    { url = "https://files.pythonhosted.org/packages/50/b9/db34c4755a7bd1cb2d1603ac3863f22bcecbd1ba29e5ee841a4bc510b294/cffi-1.17.1-cp312-cp312-win_amd64.whl", hash = "sha256:51392eae71afec0d0c8fb1a53b204dbb3bcabcb3c9b807eedf3e1e6ccf2de903", size = 181976, upload-time = "2024-09-04T20:44:27.578Z" },
    { url = "https://files.pythonhosted.org/packages/8d/f8/dd6c246b148639254dad4d6803eb6a54e8c85c6e11ec9df2cffa87571dbe/cffi-1.17.1-cp313-cp313-macosx_10_13_x86_64.whl", hash = "sha256:f3a2b4222ce6b60e2e8b337bb9596923045681d71e5a082783484d845390938e", size = 182989, upload-time = "2024-09-04T20:44:28.956Z" },
    { url = "https://files.pythonhosted.org/packages/8b/f1/672d303ddf17c24fc83afd712316fda78dc6fce1cd53011b839483e1ecc8/cffi-1.17.1-cp313-cp313-macosx_11_0_arm64.whl", hash = "sha256:0984a4925a435b1da406122d4d7968dd861c1385afe3b45ba82b750f229811e2", size = 178802, upload-time = "2024-09-04T20:44:30.289Z" },
    { url = "https://files.pythonhosted.org/packages/0e/2d/eab2e858a91fdff70533cab61dcff4a1f55ec60425832ddfdc9cd36bc8af/cffi-1.17.1-cp313-cp313-manylinux_2_12_i686.manylinux2010_i686.manylinux_2_17_i686.manylinux2014_i686.whl", hash = "sha256:d01b12eeeb4427d3110de311e1774046ad344f5b1a7403101878976ecd7a10f3", size = 454792, upload-time = "2024-09-04T20:44:32.01Z" },
    { url = "https://files.pythonhosted.org/packages/75/b2/fbaec7c4455c604e29388d55599b99ebcc250a60050610fadde58932b7ee/cffi-1.17.1-cp313-cp313-manylinux_2_17_aarch64.manylinux2014_aarch64.whl", hash = "sha256:706510fe141c86a69c8ddc029c7910003a17353970cff3b904ff0686a5927683", size = 478893, upload-time = "2024-09-04T20:44:33.606Z" },
    { url = "https://files.pythonhosted.org/packages/4f/b7/6e4a2162178bf1935c336d4da8a9352cccab4d3a5d7914065490f08c0690/cffi-1.17.1-cp313-cp313-manylinux_2_17_ppc64le.manylinux2014_ppc64le.whl", hash = "sha256:de55b766c7aa2e2a3092c51e0483d700341182f08e67c63630d5b6f200bb28e5", size = 485810, upload-time = "2024-09-04T20:44:35.191Z" },
    { url = "https://files.pythonhosted.org/packages/c7/8a/1d0e4a9c26e54746dc08c2c6c037889124d4f59dffd853a659fa545f1b40/cffi-1.17.1-cp313-cp313-manylinux_2_17_s390x.manylinux2014_s390x.whl", hash = "sha256:c59d6e989d07460165cc5ad3c61f9fd8f1b4796eacbd81cee78957842b834af4", size = 471200, upload-time = "2024-09-04T20:44:36.743Z" },
    { url = "https://files.pythonhosted.org/packages/26/9f/1aab65a6c0db35f43c4d1b4f580e8df53914310afc10ae0397d29d697af4/cffi-1.17.1-cp313-cp313-manylinux_2_17_x86_64.manylinux2014_x86_64.whl", hash = "sha256:dd398dbc6773384a17fe0d3e7eeb8d1a21c2200473ee6806bb5e6a8e62bb73dd", size = 479447, upload-time = "2024-09-04T20:44:38.492Z" },
    { url = "https://files.pythonhosted.org/packages/5f/e4/fb8b3dd8dc0e98edf1135ff067ae070bb32ef9d509d6cb0f538cd6f7483f/cffi-1.17.1-cp313-cp313-musllinux_1_1_aarch64.whl", hash = "sha256:3edc8d958eb099c634dace3c7e16560ae474aa3803a5df240542b305d14e14ed", size = 484358, upload-time = "2024-09-04T20:44:40.046Z" },
    { url = "https://files.pythonhosted.org/packages/f1/47/d7145bf2dc04684935d57d67dff9d6d795b2ba2796806bb109864be3a151/cffi-1.17.1-cp313-cp313-musllinux_1_1_x86_64.whl", hash = "sha256:72e72408cad3d5419375fc87d289076ee319835bdfa2caad331e377589aebba9", size = 488469, upload-time = "2024-09-04T20:44:41.616Z" },
    { url = "https://files.pythonhosted.org/packages/bf/ee/f94057fa6426481d663b88637a9a10e859e492c73d0384514a17d78ee205/cffi-1.17.1-cp313-cp313-win32.whl", hash = "sha256:e03eab0a8677fa80d646b5ddece1cbeaf556c313dcfac435ba11f107ba117b5d", size = 172475, upload-time = "2024-09-04T20:44:43.733Z" },
    { url = "https://files.pythonhosted.org/packages/7c/fc/6a8cb64e5f0324877d503c854da15d76c1e50eb722e320b15345c4d0c6de/cffi-1.17.1-cp313-cp313-win_amd64.whl", hash = "sha256:f6a16c31041f09ead72d69f583767292f750d24913dadacf5756b966aacb3f1a", size = 182009, upload-time = "2024-09-04T20:44:45.309Z" },
]

[[package]]
name = "cfgv"
version = "3.4.0"
source = { registry = "https://pypi.org/simple" }
sdist = { url = "https://files.pythonhosted.org/packages/11/74/539e56497d9bd1d484fd863dd69cbbfa653cd2aa27abfe35653494d85e94/cfgv-3.4.0.tar.gz", hash = "sha256:e52591d4c5f5dead8e0f673fb16db7949d2cfb3f7da4582893288f0ded8fe560", size = 7114, upload-time = "2023-08-12T20:38:17.776Z" }
wheels = [
    { url = "https://files.pythonhosted.org/packages/c5/55/51844dd50c4fc7a33b653bfaba4c2456f06955289ca770a5dbd5fd267374/cfgv-3.4.0-py2.py3-none-any.whl", hash = "sha256:b7265b1f29fd3316bfcd2b330d63d024f2bfd8bcb8b0272f8e19a504856c48f9", size = 7249, upload-time = "2023-08-12T20:38:16.269Z" },
]

[[package]]
name = "charset-normalizer"
version = "3.4.2"
source = { registry = "https://pypi.org/simple" }
sdist = { url = "https://files.pythonhosted.org/packages/e4/33/89c2ced2b67d1c2a61c19c6751aa8902d46ce3dacb23600a283619f5a12d/charset_normalizer-3.4.2.tar.gz", hash = "sha256:5baececa9ecba31eff645232d59845c07aa030f0c81ee70184a90d35099a0e63", size = 126367, upload-time = "2025-05-02T08:34:42.01Z" }
wheels = [
    { url = "https://files.pythonhosted.org/packages/05/85/4c40d00dcc6284a1c1ad5de5e0996b06f39d8232f1031cd23c2f5c07ee86/charset_normalizer-3.4.2-cp311-cp311-macosx_10_9_universal2.whl", hash = "sha256:be1e352acbe3c78727a16a455126d9ff83ea2dfdcbc83148d2982305a04714c2", size = 198794, upload-time = "2025-05-02T08:32:11.945Z" },
    { url = "https://files.pythonhosted.org/packages/41/d9/7a6c0b9db952598e97e93cbdfcb91bacd89b9b88c7c983250a77c008703c/charset_normalizer-3.4.2-cp311-cp311-manylinux_2_17_aarch64.manylinux2014_aarch64.whl", hash = "sha256:aa88ca0b1932e93f2d961bf3addbb2db902198dca337d88c89e1559e066e7645", size = 142846, upload-time = "2025-05-02T08:32:13.946Z" },
    { url = "https://files.pythonhosted.org/packages/66/82/a37989cda2ace7e37f36c1a8ed16c58cf48965a79c2142713244bf945c89/charset_normalizer-3.4.2-cp311-cp311-manylinux_2_17_ppc64le.manylinux2014_ppc64le.whl", hash = "sha256:d524ba3f1581b35c03cb42beebab4a13e6cdad7b36246bd22541fa585a56cccd", size = 153350, upload-time = "2025-05-02T08:32:15.873Z" },
    { url = "https://files.pythonhosted.org/packages/df/68/a576b31b694d07b53807269d05ec3f6f1093e9545e8607121995ba7a8313/charset_normalizer-3.4.2-cp311-cp311-manylinux_2_17_s390x.manylinux2014_s390x.whl", hash = "sha256:28a1005facc94196e1fb3e82a3d442a9d9110b8434fc1ded7a24a2983c9888d8", size = 145657, upload-time = "2025-05-02T08:32:17.283Z" },
    { url = "https://files.pythonhosted.org/packages/92/9b/ad67f03d74554bed3aefd56fe836e1623a50780f7c998d00ca128924a499/charset_normalizer-3.4.2-cp311-cp311-manylinux_2_17_x86_64.manylinux2014_x86_64.whl", hash = "sha256:fdb20a30fe1175ecabed17cbf7812f7b804b8a315a25f24678bcdf120a90077f", size = 147260, upload-time = "2025-05-02T08:32:18.807Z" },
    { url = "https://files.pythonhosted.org/packages/a6/e6/8aebae25e328160b20e31a7e9929b1578bbdc7f42e66f46595a432f8539e/charset_normalizer-3.4.2-cp311-cp311-manylinux_2_5_i686.manylinux1_i686.manylinux_2_17_i686.manylinux2014_i686.whl", hash = "sha256:0f5d9ed7f254402c9e7d35d2f5972c9bbea9040e99cd2861bd77dc68263277c7", size = 149164, upload-time = "2025-05-02T08:32:20.333Z" },
    { url = "https://files.pythonhosted.org/packages/8b/f2/b3c2f07dbcc248805f10e67a0262c93308cfa149a4cd3d1fe01f593e5fd2/charset_normalizer-3.4.2-cp311-cp311-musllinux_1_2_aarch64.whl", hash = "sha256:efd387a49825780ff861998cd959767800d54f8308936b21025326de4b5a42b9", size = 144571, upload-time = "2025-05-02T08:32:21.86Z" },
    { url = "https://files.pythonhosted.org/packages/60/5b/c3f3a94bc345bc211622ea59b4bed9ae63c00920e2e8f11824aa5708e8b7/charset_normalizer-3.4.2-cp311-cp311-musllinux_1_2_i686.whl", hash = "sha256:f0aa37f3c979cf2546b73e8222bbfa3dc07a641585340179d768068e3455e544", size = 151952, upload-time = "2025-05-02T08:32:23.434Z" },
    { url = "https://files.pythonhosted.org/packages/e2/4d/ff460c8b474122334c2fa394a3f99a04cf11c646da895f81402ae54f5c42/charset_normalizer-3.4.2-cp311-cp311-musllinux_1_2_ppc64le.whl", hash = "sha256:e70e990b2137b29dc5564715de1e12701815dacc1d056308e2b17e9095372a82", size = 155959, upload-time = "2025-05-02T08:32:24.993Z" },
    { url = "https://files.pythonhosted.org/packages/a2/2b/b964c6a2fda88611a1fe3d4c400d39c66a42d6c169c924818c848f922415/charset_normalizer-3.4.2-cp311-cp311-musllinux_1_2_s390x.whl", hash = "sha256:0c8c57f84ccfc871a48a47321cfa49ae1df56cd1d965a09abe84066f6853b9c0", size = 153030, upload-time = "2025-05-02T08:32:26.435Z" },
    { url = "https://files.pythonhosted.org/packages/59/2e/d3b9811db26a5ebf444bc0fa4f4be5aa6d76fc6e1c0fd537b16c14e849b6/charset_normalizer-3.4.2-cp311-cp311-musllinux_1_2_x86_64.whl", hash = "sha256:6b66f92b17849b85cad91259efc341dce9c1af48e2173bf38a85c6329f1033e5", size = 148015, upload-time = "2025-05-02T08:32:28.376Z" },
    { url = "https://files.pythonhosted.org/packages/90/07/c5fd7c11eafd561bb51220d600a788f1c8d77c5eef37ee49454cc5c35575/charset_normalizer-3.4.2-cp311-cp311-win32.whl", hash = "sha256:daac4765328a919a805fa5e2720f3e94767abd632ae410a9062dff5412bae65a", size = 98106, upload-time = "2025-05-02T08:32:30.281Z" },
    { url = "https://files.pythonhosted.org/packages/a8/05/5e33dbef7e2f773d672b6d79f10ec633d4a71cd96db6673625838a4fd532/charset_normalizer-3.4.2-cp311-cp311-win_amd64.whl", hash = "sha256:e53efc7c7cee4c1e70661e2e112ca46a575f90ed9ae3fef200f2a25e954f4b28", size = 105402, upload-time = "2025-05-02T08:32:32.191Z" },
    { url = "https://files.pythonhosted.org/packages/d7/a4/37f4d6035c89cac7930395a35cc0f1b872e652eaafb76a6075943754f095/charset_normalizer-3.4.2-cp312-cp312-macosx_10_13_universal2.whl", hash = "sha256:0c29de6a1a95f24b9a1aa7aefd27d2487263f00dfd55a77719b530788f75cff7", size = 199936, upload-time = "2025-05-02T08:32:33.712Z" },
    { url = "https://files.pythonhosted.org/packages/ee/8a/1a5e33b73e0d9287274f899d967907cd0bf9c343e651755d9307e0dbf2b3/charset_normalizer-3.4.2-cp312-cp312-manylinux_2_17_aarch64.manylinux2014_aarch64.whl", hash = "sha256:cddf7bd982eaa998934a91f69d182aec997c6c468898efe6679af88283b498d3", size = 143790, upload-time = "2025-05-02T08:32:35.768Z" },
    { url = "https://files.pythonhosted.org/packages/66/52/59521f1d8e6ab1482164fa21409c5ef44da3e9f653c13ba71becdd98dec3/charset_normalizer-3.4.2-cp312-cp312-manylinux_2_17_ppc64le.manylinux2014_ppc64le.whl", hash = "sha256:fcbe676a55d7445b22c10967bceaaf0ee69407fbe0ece4d032b6eb8d4565982a", size = 153924, upload-time = "2025-05-02T08:32:37.284Z" },
    { url = "https://files.pythonhosted.org/packages/86/2d/fb55fdf41964ec782febbf33cb64be480a6b8f16ded2dbe8db27a405c09f/charset_normalizer-3.4.2-cp312-cp312-manylinux_2_17_s390x.manylinux2014_s390x.whl", hash = "sha256:d41c4d287cfc69060fa91cae9683eacffad989f1a10811995fa309df656ec214", size = 146626, upload-time = "2025-05-02T08:32:38.803Z" },
    { url = "https://files.pythonhosted.org/packages/8c/73/6ede2ec59bce19b3edf4209d70004253ec5f4e319f9a2e3f2f15601ed5f7/charset_normalizer-3.4.2-cp312-cp312-manylinux_2_17_x86_64.manylinux2014_x86_64.whl", hash = "sha256:4e594135de17ab3866138f496755f302b72157d115086d100c3f19370839dd3a", size = 148567, upload-time = "2025-05-02T08:32:40.251Z" },
    { url = "https://files.pythonhosted.org/packages/09/14/957d03c6dc343c04904530b6bef4e5efae5ec7d7990a7cbb868e4595ee30/charset_normalizer-3.4.2-cp312-cp312-manylinux_2_5_i686.manylinux1_i686.manylinux_2_17_i686.manylinux2014_i686.whl", hash = "sha256:cf713fe9a71ef6fd5adf7a79670135081cd4431c2943864757f0fa3a65b1fafd", size = 150957, upload-time = "2025-05-02T08:32:41.705Z" },
    { url = "https://files.pythonhosted.org/packages/0d/c8/8174d0e5c10ccebdcb1b53cc959591c4c722a3ad92461a273e86b9f5a302/charset_normalizer-3.4.2-cp312-cp312-musllinux_1_2_aarch64.whl", hash = "sha256:a370b3e078e418187da8c3674eddb9d983ec09445c99a3a263c2011993522981", size = 145408, upload-time = "2025-05-02T08:32:43.709Z" },
    { url = "https://files.pythonhosted.org/packages/58/aa/8904b84bc8084ac19dc52feb4f5952c6df03ffb460a887b42615ee1382e8/charset_normalizer-3.4.2-cp312-cp312-musllinux_1_2_i686.whl", hash = "sha256:a955b438e62efdf7e0b7b52a64dc5c3396e2634baa62471768a64bc2adb73d5c", size = 153399, upload-time = "2025-05-02T08:32:46.197Z" },
    { url = "https://files.pythonhosted.org/packages/c2/26/89ee1f0e264d201cb65cf054aca6038c03b1a0c6b4ae998070392a3ce605/charset_normalizer-3.4.2-cp312-cp312-musllinux_1_2_ppc64le.whl", hash = "sha256:7222ffd5e4de8e57e03ce2cef95a4c43c98fcb72ad86909abdfc2c17d227fc1b", size = 156815, upload-time = "2025-05-02T08:32:48.105Z" },
    { url = "https://files.pythonhosted.org/packages/fd/07/68e95b4b345bad3dbbd3a8681737b4338ff2c9df29856a6d6d23ac4c73cb/charset_normalizer-3.4.2-cp312-cp312-musllinux_1_2_s390x.whl", hash = "sha256:bee093bf902e1d8fc0ac143c88902c3dfc8941f7ea1d6a8dd2bcb786d33db03d", size = 154537, upload-time = "2025-05-02T08:32:49.719Z" },
    { url = "https://files.pythonhosted.org/packages/77/1a/5eefc0ce04affb98af07bc05f3bac9094513c0e23b0562d64af46a06aae4/charset_normalizer-3.4.2-cp312-cp312-musllinux_1_2_x86_64.whl", hash = "sha256:dedb8adb91d11846ee08bec4c8236c8549ac721c245678282dcb06b221aab59f", size = 149565, upload-time = "2025-05-02T08:32:51.404Z" },
    { url = "https://files.pythonhosted.org/packages/37/a0/2410e5e6032a174c95e0806b1a6585eb21e12f445ebe239fac441995226a/charset_normalizer-3.4.2-cp312-cp312-win32.whl", hash = "sha256:db4c7bf0e07fc3b7d89ac2a5880a6a8062056801b83ff56d8464b70f65482b6c", size = 98357, upload-time = "2025-05-02T08:32:53.079Z" },
    { url = "https://files.pythonhosted.org/packages/6c/4f/c02d5c493967af3eda9c771ad4d2bbc8df6f99ddbeb37ceea6e8716a32bc/charset_normalizer-3.4.2-cp312-cp312-win_amd64.whl", hash = "sha256:5a9979887252a82fefd3d3ed2a8e3b937a7a809f65dcb1e068b090e165bbe99e", size = 105776, upload-time = "2025-05-02T08:32:54.573Z" },
    { url = "https://files.pythonhosted.org/packages/ea/12/a93df3366ed32db1d907d7593a94f1fe6293903e3e92967bebd6950ed12c/charset_normalizer-3.4.2-cp313-cp313-macosx_10_13_universal2.whl", hash = "sha256:926ca93accd5d36ccdabd803392ddc3e03e6d4cd1cf17deff3b989ab8e9dbcf0", size = 199622, upload-time = "2025-05-02T08:32:56.363Z" },
    { url = "https://files.pythonhosted.org/packages/04/93/bf204e6f344c39d9937d3c13c8cd5bbfc266472e51fc8c07cb7f64fcd2de/charset_normalizer-3.4.2-cp313-cp313-manylinux_2_17_aarch64.manylinux2014_aarch64.whl", hash = "sha256:eba9904b0f38a143592d9fc0e19e2df0fa2e41c3c3745554761c5f6447eedabf", size = 143435, upload-time = "2025-05-02T08:32:58.551Z" },
    { url = "https://files.pythonhosted.org/packages/22/2a/ea8a2095b0bafa6c5b5a55ffdc2f924455233ee7b91c69b7edfcc9e02284/charset_normalizer-3.4.2-cp313-cp313-manylinux_2_17_ppc64le.manylinux2014_ppc64le.whl", hash = "sha256:3fddb7e2c84ac87ac3a947cb4e66d143ca5863ef48e4a5ecb83bd48619e4634e", size = 153653, upload-time = "2025-05-02T08:33:00.342Z" },
    { url = "https://files.pythonhosted.org/packages/b6/57/1b090ff183d13cef485dfbe272e2fe57622a76694061353c59da52c9a659/charset_normalizer-3.4.2-cp313-cp313-manylinux_2_17_s390x.manylinux2014_s390x.whl", hash = "sha256:98f862da73774290f251b9df8d11161b6cf25b599a66baf087c1ffe340e9bfd1", size = 146231, upload-time = "2025-05-02T08:33:02.081Z" },
    { url = "https://files.pythonhosted.org/packages/e2/28/ffc026b26f441fc67bd21ab7f03b313ab3fe46714a14b516f931abe1a2d8/charset_normalizer-3.4.2-cp313-cp313-manylinux_2_17_x86_64.manylinux2014_x86_64.whl", hash = "sha256:6c9379d65defcab82d07b2a9dfbfc2e95bc8fe0ebb1b176a3190230a3ef0e07c", size = 148243, upload-time = "2025-05-02T08:33:04.063Z" },
    { url = "https://files.pythonhosted.org/packages/c0/0f/9abe9bd191629c33e69e47c6ef45ef99773320e9ad8e9cb08b8ab4a8d4cb/charset_normalizer-3.4.2-cp313-cp313-manylinux_2_5_i686.manylinux1_i686.manylinux_2_17_i686.manylinux2014_i686.whl", hash = "sha256:e635b87f01ebc977342e2697d05b56632f5f879a4f15955dfe8cef2448b51691", size = 150442, upload-time = "2025-05-02T08:33:06.418Z" },
    { url = "https://files.pythonhosted.org/packages/67/7c/a123bbcedca91d5916c056407f89a7f5e8fdfce12ba825d7d6b9954a1a3c/charset_normalizer-3.4.2-cp313-cp313-musllinux_1_2_aarch64.whl", hash = "sha256:1c95a1e2902a8b722868587c0e1184ad5c55631de5afc0eb96bc4b0d738092c0", size = 145147, upload-time = "2025-05-02T08:33:08.183Z" },
    { url = "https://files.pythonhosted.org/packages/ec/fe/1ac556fa4899d967b83e9893788e86b6af4d83e4726511eaaad035e36595/charset_normalizer-3.4.2-cp313-cp313-musllinux_1_2_i686.whl", hash = "sha256:ef8de666d6179b009dce7bcb2ad4c4a779f113f12caf8dc77f0162c29d20490b", size = 153057, upload-time = "2025-05-02T08:33:09.986Z" },
    { url = "https://files.pythonhosted.org/packages/2b/ff/acfc0b0a70b19e3e54febdd5301a98b72fa07635e56f24f60502e954c461/charset_normalizer-3.4.2-cp313-cp313-musllinux_1_2_ppc64le.whl", hash = "sha256:32fc0341d72e0f73f80acb0a2c94216bd704f4f0bce10aedea38f30502b271ff", size = 156454, upload-time = "2025-05-02T08:33:11.814Z" },
    { url = "https://files.pythonhosted.org/packages/92/08/95b458ce9c740d0645feb0e96cea1f5ec946ea9c580a94adfe0b617f3573/charset_normalizer-3.4.2-cp313-cp313-musllinux_1_2_s390x.whl", hash = "sha256:289200a18fa698949d2b39c671c2cc7a24d44096784e76614899a7ccf2574b7b", size = 154174, upload-time = "2025-05-02T08:33:13.707Z" },
    { url = "https://files.pythonhosted.org/packages/78/be/8392efc43487ac051eee6c36d5fbd63032d78f7728cb37aebcc98191f1ff/charset_normalizer-3.4.2-cp313-cp313-musllinux_1_2_x86_64.whl", hash = "sha256:4a476b06fbcf359ad25d34a057b7219281286ae2477cc5ff5e3f70a246971148", size = 149166, upload-time = "2025-05-02T08:33:15.458Z" },
    { url = "https://files.pythonhosted.org/packages/44/96/392abd49b094d30b91d9fbda6a69519e95802250b777841cf3bda8fe136c/charset_normalizer-3.4.2-cp313-cp313-win32.whl", hash = "sha256:aaeeb6a479c7667fbe1099af9617c83aaca22182d6cf8c53966491a0f1b7ffb7", size = 98064, upload-time = "2025-05-02T08:33:17.06Z" },
    { url = "https://files.pythonhosted.org/packages/e9/b0/0200da600134e001d91851ddc797809e2fe0ea72de90e09bec5a2fbdaccb/charset_normalizer-3.4.2-cp313-cp313-win_amd64.whl", hash = "sha256:aa6af9e7d59f9c12b33ae4e9450619cf2488e2bbe9b44030905877f0b2324980", size = 105641, upload-time = "2025-05-02T08:33:18.753Z" },
    { url = "https://files.pythonhosted.org/packages/20/94/c5790835a017658cbfabd07f3bfb549140c3ac458cfc196323996b10095a/charset_normalizer-3.4.2-py3-none-any.whl", hash = "sha256:7f56930ab0abd1c45cd15be65cc741c28b1c9a34876ce8c17a2fa107810c0af0", size = 52626, upload-time = "2025-05-02T08:34:40.053Z" },
]

[[package]]
name = "codespell"
version = "2.4.1"
source = { registry = "https://pypi.org/simple" }
sdist = { url = "https://files.pythonhosted.org/packages/15/e0/709453393c0ea77d007d907dd436b3ee262e28b30995ea1aa36c6ffbccaf/codespell-2.4.1.tar.gz", hash = "sha256:299fcdcb09d23e81e35a671bbe746d5ad7e8385972e65dbb833a2eaac33c01e5", size = 344740, upload-time = "2025-01-28T18:52:39.411Z" }
wheels = [
    { url = "https://files.pythonhosted.org/packages/20/01/b394922252051e97aab231d416c86da3d8a6d781eeadcdca1082867de64e/codespell-2.4.1-py3-none-any.whl", hash = "sha256:3dadafa67df7e4a3dbf51e0d7315061b80d265f9552ebd699b3dd6834b47e425", size = 344501, upload-time = "2025-01-28T18:52:37.057Z" },
]

[[package]]
name = "colorama"
version = "0.4.6"
source = { registry = "https://pypi.org/simple" }
sdist = { url = "https://files.pythonhosted.org/packages/d8/53/6f443c9a4a8358a93a6792e2acffb9d9d5cb0a5cfd8802644b7b1c9a02e4/colorama-0.4.6.tar.gz", hash = "sha256:08695f5cb7ed6e0531a20572697297273c47b8cae5a63ffc6d6ed5c201be6e44", size = 27697, upload-time = "2022-10-25T02:36:22.414Z" }
wheels = [
    { url = "https://files.pythonhosted.org/packages/d1/d6/3965ed04c63042e047cb6a3e6ed1a63a35087b6a609aa3a15ed8ac56c221/colorama-0.4.6-py2.py3-none-any.whl", hash = "sha256:4f1d9991f5acc0ca119f9d443620b77f9d6b33703e51011c16baf57afb285fc6", size = 25335, upload-time = "2022-10-25T02:36:20.889Z" },
]

[[package]]
name = "comm"
version = "0.2.2"
source = { registry = "https://pypi.org/simple" }
dependencies = [
    { name = "traitlets" },
]
sdist = { url = "https://files.pythonhosted.org/packages/e9/a8/fb783cb0abe2b5fded9f55e5703015cdf1c9c85b3669087c538dd15a6a86/comm-0.2.2.tar.gz", hash = "sha256:3fd7a84065306e07bea1773df6eb8282de51ba82f77c72f9c85716ab11fe980e", size = 6210, upload-time = "2024-03-12T16:53:41.133Z" }
wheels = [
    { url = "https://files.pythonhosted.org/packages/e6/75/49e5bfe642f71f272236b5b2d2691cf915a7283cc0ceda56357b61daa538/comm-0.2.2-py3-none-any.whl", hash = "sha256:e6fb86cb70ff661ee8c9c14e7d36d6de3b4066f1441be4063df9c5009f0a64d3", size = 7180, upload-time = "2024-03-12T16:53:39.226Z" },
]

[[package]]
name = "contourpy"
version = "1.3.2"
source = { registry = "https://pypi.org/simple" }
dependencies = [
    { name = "numpy" },
]
sdist = { url = "https://files.pythonhosted.org/packages/66/54/eb9bfc647b19f2009dd5c7f5ec51c4e6ca831725f1aea7a993034f483147/contourpy-1.3.2.tar.gz", hash = "sha256:b6945942715a034c671b7fc54f9588126b0b8bf23db2696e3ca8328f3ff0ab54", size = 13466130, upload-time = "2025-04-15T17:47:53.79Z" }
wheels = [
    { url = "https://files.pythonhosted.org/packages/b3/b9/ede788a0b56fc5b071639d06c33cb893f68b1178938f3425debebe2dab78/contourpy-1.3.2-cp311-cp311-macosx_10_9_x86_64.whl", hash = "sha256:6a37a2fb93d4df3fc4c0e363ea4d16f83195fc09c891bc8ce072b9d084853445", size = 269636, upload-time = "2025-04-15T17:35:54.473Z" },
    { url = "https://files.pythonhosted.org/packages/e6/75/3469f011d64b8bbfa04f709bfc23e1dd71be54d05b1b083be9f5b22750d1/contourpy-1.3.2-cp311-cp311-macosx_11_0_arm64.whl", hash = "sha256:b7cd50c38f500bbcc9b6a46643a40e0913673f869315d8e70de0438817cb7773", size = 254636, upload-time = "2025-04-15T17:35:58.283Z" },
    { url = "https://files.pythonhosted.org/packages/8d/2f/95adb8dae08ce0ebca4fd8e7ad653159565d9739128b2d5977806656fcd2/contourpy-1.3.2-cp311-cp311-manylinux_2_17_aarch64.manylinux2014_aarch64.whl", hash = "sha256:d6658ccc7251a4433eebd89ed2672c2ed96fba367fd25ca9512aa92a4b46c4f1", size = 313053, upload-time = "2025-04-15T17:36:03.235Z" },
    { url = "https://files.pythonhosted.org/packages/c3/a6/8ccf97a50f31adfa36917707fe39c9a0cbc24b3bbb58185577f119736cc9/contourpy-1.3.2-cp311-cp311-manylinux_2_17_ppc64le.manylinux2014_ppc64le.whl", hash = "sha256:70771a461aaeb335df14deb6c97439973d253ae70660ca085eec25241137ef43", size = 352985, upload-time = "2025-04-15T17:36:08.275Z" },
    { url = "https://files.pythonhosted.org/packages/1d/b6/7925ab9b77386143f39d9c3243fdd101621b4532eb126743201160ffa7e6/contourpy-1.3.2-cp311-cp311-manylinux_2_17_s390x.manylinux2014_s390x.whl", hash = "sha256:65a887a6e8c4cd0897507d814b14c54a8c2e2aa4ac9f7686292f9769fcf9a6ab", size = 323750, upload-time = "2025-04-15T17:36:13.29Z" },
    { url = "https://files.pythonhosted.org/packages/c2/f3/20c5d1ef4f4748e52d60771b8560cf00b69d5c6368b5c2e9311bcfa2a08b/contourpy-1.3.2-cp311-cp311-manylinux_2_17_x86_64.manylinux2014_x86_64.whl", hash = "sha256:3859783aefa2b8355697f16642695a5b9792e7a46ab86da1118a4a23a51a33d7", size = 326246, upload-time = "2025-04-15T17:36:18.329Z" },
    { url = "https://files.pythonhosted.org/packages/8c/e5/9dae809e7e0b2d9d70c52b3d24cba134dd3dad979eb3e5e71f5df22ed1f5/contourpy-1.3.2-cp311-cp311-musllinux_1_2_aarch64.whl", hash = "sha256:eab0f6db315fa4d70f1d8ab514e527f0366ec021ff853d7ed6a2d33605cf4b83", size = 1308728, upload-time = "2025-04-15T17:36:33.878Z" },
    { url = "https://files.pythonhosted.org/packages/e2/4a/0058ba34aeea35c0b442ae61a4f4d4ca84d6df8f91309bc2d43bb8dd248f/contourpy-1.3.2-cp311-cp311-musllinux_1_2_x86_64.whl", hash = "sha256:d91a3ccc7fea94ca0acab82ceb77f396d50a1f67412efe4c526f5d20264e6ecd", size = 1375762, upload-time = "2025-04-15T17:36:51.295Z" },
    { url = "https://files.pythonhosted.org/packages/09/33/7174bdfc8b7767ef2c08ed81244762d93d5c579336fc0b51ca57b33d1b80/contourpy-1.3.2-cp311-cp311-win32.whl", hash = "sha256:1c48188778d4d2f3d48e4643fb15d8608b1d01e4b4d6b0548d9b336c28fc9b6f", size = 178196, upload-time = "2025-04-15T17:36:55.002Z" },
    { url = "https://files.pythonhosted.org/packages/5e/fe/4029038b4e1c4485cef18e480b0e2cd2d755448bb071eb9977caac80b77b/contourpy-1.3.2-cp311-cp311-win_amd64.whl", hash = "sha256:5ebac872ba09cb8f2131c46b8739a7ff71de28a24c869bcad554477eb089a878", size = 222017, upload-time = "2025-04-15T17:36:58.576Z" },
    { url = "https://files.pythonhosted.org/packages/34/f7/44785876384eff370c251d58fd65f6ad7f39adce4a093c934d4a67a7c6b6/contourpy-1.3.2-cp312-cp312-macosx_10_13_x86_64.whl", hash = "sha256:4caf2bcd2969402bf77edc4cb6034c7dd7c0803213b3523f111eb7460a51b8d2", size = 271580, upload-time = "2025-04-15T17:37:03.105Z" },
    { url = "https://files.pythonhosted.org/packages/93/3b/0004767622a9826ea3d95f0e9d98cd8729015768075d61f9fea8eeca42a8/contourpy-1.3.2-cp312-cp312-macosx_11_0_arm64.whl", hash = "sha256:82199cb78276249796419fe36b7386bd8d2cc3f28b3bc19fe2454fe2e26c4c15", size = 255530, upload-time = "2025-04-15T17:37:07.026Z" },
    { url = "https://files.pythonhosted.org/packages/e7/bb/7bd49e1f4fa805772d9fd130e0d375554ebc771ed7172f48dfcd4ca61549/contourpy-1.3.2-cp312-cp312-manylinux_2_17_aarch64.manylinux2014_aarch64.whl", hash = "sha256:106fab697af11456fcba3e352ad50effe493a90f893fca6c2ca5c033820cea92", size = 307688, upload-time = "2025-04-15T17:37:11.481Z" },
    { url = "https://files.pythonhosted.org/packages/fc/97/e1d5dbbfa170725ef78357a9a0edc996b09ae4af170927ba8ce977e60a5f/contourpy-1.3.2-cp312-cp312-manylinux_2_17_ppc64le.manylinux2014_ppc64le.whl", hash = "sha256:d14f12932a8d620e307f715857107b1d1845cc44fdb5da2bc8e850f5ceba9f87", size = 347331, upload-time = "2025-04-15T17:37:18.212Z" },
    { url = "https://files.pythonhosted.org/packages/6f/66/e69e6e904f5ecf6901be3dd16e7e54d41b6ec6ae3405a535286d4418ffb4/contourpy-1.3.2-cp312-cp312-manylinux_2_17_s390x.manylinux2014_s390x.whl", hash = "sha256:532fd26e715560721bb0d5fc7610fce279b3699b018600ab999d1be895b09415", size = 318963, upload-time = "2025-04-15T17:37:22.76Z" },
    { url = "https://files.pythonhosted.org/packages/a8/32/b8a1c8965e4f72482ff2d1ac2cd670ce0b542f203c8e1d34e7c3e6925da7/contourpy-1.3.2-cp312-cp312-manylinux_2_17_x86_64.manylinux2014_x86_64.whl", hash = "sha256:f26b383144cf2d2c29f01a1e8170f50dacf0eac02d64139dcd709a8ac4eb3cfe", size = 323681, upload-time = "2025-04-15T17:37:33.001Z" },
    { url = "https://files.pythonhosted.org/packages/30/c6/12a7e6811d08757c7162a541ca4c5c6a34c0f4e98ef2b338791093518e40/contourpy-1.3.2-cp312-cp312-musllinux_1_2_aarch64.whl", hash = "sha256:c49f73e61f1f774650a55d221803b101d966ca0c5a2d6d5e4320ec3997489441", size = 1308674, upload-time = "2025-04-15T17:37:48.64Z" },
    { url = "https://files.pythonhosted.org/packages/2a/8a/bebe5a3f68b484d3a2b8ffaf84704b3e343ef1addea528132ef148e22b3b/contourpy-1.3.2-cp312-cp312-musllinux_1_2_x86_64.whl", hash = "sha256:3d80b2c0300583228ac98d0a927a1ba6a2ba6b8a742463c564f1d419ee5b211e", size = 1380480, upload-time = "2025-04-15T17:38:06.7Z" },
    { url = "https://files.pythonhosted.org/packages/34/db/fcd325f19b5978fb509a7d55e06d99f5f856294c1991097534360b307cf1/contourpy-1.3.2-cp312-cp312-win32.whl", hash = "sha256:90df94c89a91b7362e1142cbee7568f86514412ab8a2c0d0fca72d7e91b62912", size = 178489, upload-time = "2025-04-15T17:38:10.338Z" },
    { url = "https://files.pythonhosted.org/packages/01/c8/fadd0b92ffa7b5eb5949bf340a63a4a496a6930a6c37a7ba0f12acb076d6/contourpy-1.3.2-cp312-cp312-win_amd64.whl", hash = "sha256:8c942a01d9163e2e5cfb05cb66110121b8d07ad438a17f9e766317bcb62abf73", size = 223042, upload-time = "2025-04-15T17:38:14.239Z" },
    { url = "https://files.pythonhosted.org/packages/2e/61/5673f7e364b31e4e7ef6f61a4b5121c5f170f941895912f773d95270f3a2/contourpy-1.3.2-cp313-cp313-macosx_10_13_x86_64.whl", hash = "sha256:de39db2604ae755316cb5967728f4bea92685884b1e767b7c24e983ef5f771cb", size = 271630, upload-time = "2025-04-15T17:38:19.142Z" },
    { url = "https://files.pythonhosted.org/packages/ff/66/a40badddd1223822c95798c55292844b7e871e50f6bfd9f158cb25e0bd39/contourpy-1.3.2-cp313-cp313-macosx_11_0_arm64.whl", hash = "sha256:3f9e896f447c5c8618f1edb2bafa9a4030f22a575ec418ad70611450720b5b08", size = 255670, upload-time = "2025-04-15T17:38:23.688Z" },
    { url = "https://files.pythonhosted.org/packages/1e/c7/cf9fdee8200805c9bc3b148f49cb9482a4e3ea2719e772602a425c9b09f8/contourpy-1.3.2-cp313-cp313-manylinux_2_17_aarch64.manylinux2014_aarch64.whl", hash = "sha256:71e2bd4a1c4188f5c2b8d274da78faab884b59df20df63c34f74aa1813c4427c", size = 306694, upload-time = "2025-04-15T17:38:28.238Z" },
    { url = "https://files.pythonhosted.org/packages/dd/e7/ccb9bec80e1ba121efbffad7f38021021cda5be87532ec16fd96533bb2e0/contourpy-1.3.2-cp313-cp313-manylinux_2_17_ppc64le.manylinux2014_ppc64le.whl", hash = "sha256:de425af81b6cea33101ae95ece1f696af39446db9682a0b56daaa48cfc29f38f", size = 345986, upload-time = "2025-04-15T17:38:33.502Z" },
    { url = "https://files.pythonhosted.org/packages/dc/49/ca13bb2da90391fa4219fdb23b078d6065ada886658ac7818e5441448b78/contourpy-1.3.2-cp313-cp313-manylinux_2_17_s390x.manylinux2014_s390x.whl", hash = "sha256:977e98a0e0480d3fe292246417239d2d45435904afd6d7332d8455981c408b85", size = 318060, upload-time = "2025-04-15T17:38:38.672Z" },
    { url = "https://files.pythonhosted.org/packages/c8/65/5245ce8c548a8422236c13ffcdcdada6a2a812c361e9e0c70548bb40b661/contourpy-1.3.2-cp313-cp313-manylinux_2_17_x86_64.manylinux2014_x86_64.whl", hash = "sha256:434f0adf84911c924519d2b08fc10491dd282b20bdd3fa8f60fd816ea0b48841", size = 322747, upload-time = "2025-04-15T17:38:43.712Z" },
    { url = "https://files.pythonhosted.org/packages/72/30/669b8eb48e0a01c660ead3752a25b44fdb2e5ebc13a55782f639170772f9/contourpy-1.3.2-cp313-cp313-musllinux_1_2_aarch64.whl", hash = "sha256:c66c4906cdbc50e9cba65978823e6e00b45682eb09adbb78c9775b74eb222422", size = 1308895, upload-time = "2025-04-15T17:39:00.224Z" },
    { url = "https://files.pythonhosted.org/packages/05/5a/b569f4250decee6e8d54498be7bdf29021a4c256e77fe8138c8319ef8eb3/contourpy-1.3.2-cp313-cp313-musllinux_1_2_x86_64.whl", hash = "sha256:8b7fc0cd78ba2f4695fd0a6ad81a19e7e3ab825c31b577f384aa9d7817dc3bef", size = 1379098, upload-time = "2025-04-15T17:43:29.649Z" },
    { url = "https://files.pythonhosted.org/packages/19/ba/b227c3886d120e60e41b28740ac3617b2f2b971b9f601c835661194579f1/contourpy-1.3.2-cp313-cp313-win32.whl", hash = "sha256:15ce6ab60957ca74cff444fe66d9045c1fd3e92c8936894ebd1f3eef2fff075f", size = 178535, upload-time = "2025-04-15T17:44:44.532Z" },
    { url = "https://files.pythonhosted.org/packages/12/6e/2fed56cd47ca739b43e892707ae9a13790a486a3173be063681ca67d2262/contourpy-1.3.2-cp313-cp313-win_amd64.whl", hash = "sha256:e1578f7eafce927b168752ed7e22646dad6cd9bca673c60bff55889fa236ebf9", size = 223096, upload-time = "2025-04-15T17:44:48.194Z" },
    { url = "https://files.pythonhosted.org/packages/54/4c/e76fe2a03014a7c767d79ea35c86a747e9325537a8b7627e0e5b3ba266b4/contourpy-1.3.2-cp313-cp313t-macosx_10_13_x86_64.whl", hash = "sha256:0475b1f6604896bc7c53bb070e355e9321e1bc0d381735421a2d2068ec56531f", size = 285090, upload-time = "2025-04-15T17:43:34.084Z" },
    { url = "https://files.pythonhosted.org/packages/7b/e2/5aba47debd55d668e00baf9651b721e7733975dc9fc27264a62b0dd26eb8/contourpy-1.3.2-cp313-cp313t-macosx_11_0_arm64.whl", hash = "sha256:c85bb486e9be652314bb5b9e2e3b0d1b2e643d5eec4992c0fbe8ac71775da739", size = 268643, upload-time = "2025-04-15T17:43:38.626Z" },
    { url = "https://files.pythonhosted.org/packages/a1/37/cd45f1f051fe6230f751cc5cdd2728bb3a203f5619510ef11e732109593c/contourpy-1.3.2-cp313-cp313t-manylinux_2_17_aarch64.manylinux2014_aarch64.whl", hash = "sha256:745b57db7758f3ffc05a10254edd3182a2a83402a89c00957a8e8a22f5582823", size = 310443, upload-time = "2025-04-15T17:43:44.522Z" },
    { url = "https://files.pythonhosted.org/packages/8b/a2/36ea6140c306c9ff6dd38e3bcec80b3b018474ef4d17eb68ceecd26675f4/contourpy-1.3.2-cp313-cp313t-manylinux_2_17_ppc64le.manylinux2014_ppc64le.whl", hash = "sha256:970e9173dbd7eba9b4e01aab19215a48ee5dd3f43cef736eebde064a171f89a5", size = 349865, upload-time = "2025-04-15T17:43:49.545Z" },
    { url = "https://files.pythonhosted.org/packages/95/b7/2fc76bc539693180488f7b6cc518da7acbbb9e3b931fd9280504128bf956/contourpy-1.3.2-cp313-cp313t-manylinux_2_17_s390x.manylinux2014_s390x.whl", hash = "sha256:c6c4639a9c22230276b7bffb6a850dfc8258a2521305e1faefe804d006b2e532", size = 321162, upload-time = "2025-04-15T17:43:54.203Z" },
    { url = "https://files.pythonhosted.org/packages/f4/10/76d4f778458b0aa83f96e59d65ece72a060bacb20cfbee46cf6cd5ceba41/contourpy-1.3.2-cp313-cp313t-manylinux_2_17_x86_64.manylinux2014_x86_64.whl", hash = "sha256:cc829960f34ba36aad4302e78eabf3ef16a3a100863f0d4eeddf30e8a485a03b", size = 327355, upload-time = "2025-04-15T17:44:01.025Z" },
    { url = "https://files.pythonhosted.org/packages/43/a3/10cf483ea683f9f8ab096c24bad3cce20e0d1dd9a4baa0e2093c1c962d9d/contourpy-1.3.2-cp313-cp313t-musllinux_1_2_aarch64.whl", hash = "sha256:d32530b534e986374fc19eaa77fcb87e8a99e5431499949b828312bdcd20ac52", size = 1307935, upload-time = "2025-04-15T17:44:17.322Z" },
    { url = "https://files.pythonhosted.org/packages/78/73/69dd9a024444489e22d86108e7b913f3528f56cfc312b5c5727a44188471/contourpy-1.3.2-cp313-cp313t-musllinux_1_2_x86_64.whl", hash = "sha256:e298e7e70cf4eb179cc1077be1c725b5fd131ebc81181bf0c03525c8abc297fd", size = 1372168, upload-time = "2025-04-15T17:44:33.43Z" },
    { url = "https://files.pythonhosted.org/packages/0f/1b/96d586ccf1b1a9d2004dd519b25fbf104a11589abfd05484ff12199cca21/contourpy-1.3.2-cp313-cp313t-win32.whl", hash = "sha256:d0e589ae0d55204991450bb5c23f571c64fe43adaa53f93fc902a84c96f52fe1", size = 189550, upload-time = "2025-04-15T17:44:37.092Z" },
    { url = "https://files.pythonhosted.org/packages/b0/e6/6000d0094e8a5e32ad62591c8609e269febb6e4db83a1c75ff8868b42731/contourpy-1.3.2-cp313-cp313t-win_amd64.whl", hash = "sha256:78e9253c3de756b3f6a5174d024c4835acd59eb3f8e2ca13e775dbffe1558f69", size = 238214, upload-time = "2025-04-15T17:44:40.827Z" },
    { url = "https://files.pythonhosted.org/packages/ff/c0/91f1215d0d9f9f343e4773ba6c9b89e8c0cc7a64a6263f21139da639d848/contourpy-1.3.2-pp311-pypy311_pp73-macosx_10_15_x86_64.whl", hash = "sha256:5f5964cdad279256c084b69c3f412b7801e15356b16efa9d78aa974041903da0", size = 266807, upload-time = "2025-04-15T17:45:15.535Z" },
    { url = "https://files.pythonhosted.org/packages/d4/79/6be7e90c955c0487e7712660d6cead01fa17bff98e0ea275737cc2bc8e71/contourpy-1.3.2-pp311-pypy311_pp73-manylinux_2_17_x86_64.manylinux2014_x86_64.whl", hash = "sha256:49b65a95d642d4efa8f64ba12558fcb83407e58a2dfba9d796d77b63ccfcaff5", size = 318729, upload-time = "2025-04-15T17:45:20.166Z" },
    { url = "https://files.pythonhosted.org/packages/87/68/7f46fb537958e87427d98a4074bcde4b67a70b04900cfc5ce29bc2f556c1/contourpy-1.3.2-pp311-pypy311_pp73-win_amd64.whl", hash = "sha256:8c5acb8dddb0752bf252e01a3035b21443158910ac16a3b0d20e7fed7d534ce5", size = 221791, upload-time = "2025-04-15T17:45:24.794Z" },
]

[[package]]
name = "curl-cffi"
version = "0.11.4"
source = { registry = "https://pypi.org/simple" }
dependencies = [
    { name = "certifi" },
    { name = "cffi" },
]
sdist = { url = "https://files.pythonhosted.org/packages/20/da/033592539244b46f890e8af58e0d4b1941f23ca09f9fb00ca33dc3614f7a/curl_cffi-0.11.4.tar.gz", hash = "sha256:064ecab44c0571aaf47ad18a97200130f9e05bf7668fe3a2ff8633276fcbbb3c", size = 149116, upload-time = "2025-06-19T11:21:54.297Z" }
wheels = [
    { url = "https://files.pythonhosted.org/packages/3c/ba/1f8dc778d0b992e775bc61b84b4a95e5891af246ded5834ada305c443396/curl_cffi-0.11.4-cp39-abi3-macosx_10_9_x86_64.whl", hash = "sha256:a37b899f721b5f6c09ac5f93a0542afda8f9fe12b52b3399bfa558b8bbe67810", size = 5663025, upload-time = "2025-06-19T11:21:42.034Z" },
    { url = "https://files.pythonhosted.org/packages/8a/4a/e48bb17ff51025addcd6c85efbc144636199cead71809c02d7cc4abd3229/curl_cffi-0.11.4-cp39-abi3-macosx_11_0_arm64.whl", hash = "sha256:25f2751034494313183e0f78938cc3d5facb66d4989e1f36dc184c55eb239889", size = 2976972, upload-time = "2025-06-19T11:21:43.749Z" },
    { url = "https://files.pythonhosted.org/packages/a8/7e/327b95a1a832219cf243cab3cf4ebe595a544afc177b89631beb66a8b58f/curl_cffi-0.11.4-cp39-abi3-manylinux_2_17_aarch64.manylinux2014_aarch64.whl", hash = "sha256:f2a5f00fa3bc4a4c0f4b9e220920dbf6a6ab34207c1c0a4fe6beecfc9841de19", size = 8095157, upload-time = "2025-06-19T11:21:44.94Z" },
    { url = "https://files.pythonhosted.org/packages/8f/01/cff4fbd99356e94f0ba41b39cb20c0957348a661f5569d4ea6ca4b06748a/curl_cffi-0.11.4-cp39-abi3-manylinux_2_17_i686.manylinux2014_i686.whl", hash = "sha256:c313a42e16f74410ecc908c40ae9560a8fd0f565be902cb48a4c9c40127ae767", size = 7651024, upload-time = "2025-06-19T11:21:46.472Z" },
    { url = "https://files.pythonhosted.org/packages/4b/0b/9dd624d44b4ad9fe2d58772d82917d180135374d0a06244c44b0a3402227/curl_cffi-0.11.4-cp39-abi3-manylinux_2_17_x86_64.manylinux2014_x86_64.whl", hash = "sha256:c33497a59978cec42e779e26eff0af77dd21916897e38e6a815478f2f468c866", size = 8502647, upload-time = "2025-06-19T11:21:48.162Z" },
    { url = "https://files.pythonhosted.org/packages/b9/69/330a5a0e2b2e64989b2a7461ca0d31419a87f1e4eb7e09d96bb1e7b8d806/curl_cffi-0.11.4-cp39-abi3-musllinux_1_1_aarch64.whl", hash = "sha256:813849033032faa32f9e0b2be527e254c0af155a3e089f1d249ec669e8c58fd1", size = 8899282, upload-time = "2025-06-19T11:21:49.697Z" },
    { url = "https://files.pythonhosted.org/packages/dc/73/abcd4e4dd8df193e6ac34441e3418a6b136552d35847e1bbe747711c4a7f/curl_cffi-0.11.4-cp39-abi3-musllinux_1_1_x86_64.whl", hash = "sha256:1910829f48f05bffeb65d39eea70e9f33a5b85f9026454a2bc23a078d200ed8e", size = 8877510, upload-time = "2025-06-19T11:21:51.72Z" },
    { url = "https://files.pythonhosted.org/packages/20/45/ad9cf82caf011d52da50d74ed658d9e65283e5eb09a53f361a74a11e753d/curl_cffi-0.11.4-cp39-abi3-win_amd64.whl", hash = "sha256:a555346726c465d611dbad44239e046df6151f7305a29bd6e5b5df93536631bd", size = 1604452, upload-time = "2025-06-19T11:21:53.161Z" },
]

[[package]]
name = "cycler"
version = "0.12.1"
source = { registry = "https://pypi.org/simple" }
sdist = { url = "https://files.pythonhosted.org/packages/a9/95/a3dbbb5028f35eafb79008e7522a75244477d2838f38cbb722248dabc2a8/cycler-0.12.1.tar.gz", hash = "sha256:88bb128f02ba341da8ef447245a9e138fae777f6a23943da4540077d3601eb1c", size = 7615, upload-time = "2023-10-07T05:32:18.335Z" }
wheels = [
    { url = "https://files.pythonhosted.org/packages/e7/05/c19819d5e3d95294a6f5947fb9b9629efb316b96de511b418c53d245aae6/cycler-0.12.1-py3-none-any.whl", hash = "sha256:85cef7cff222d8644161529808465972e51340599459b8ac3ccbac5a854e0d30", size = 8321, upload-time = "2023-10-07T05:32:16.783Z" },
]

[[package]]
name = "debugpy"
version = "1.8.14"
source = { registry = "https://pypi.org/simple" }
sdist = { url = "https://files.pythonhosted.org/packages/bd/75/087fe07d40f490a78782ff3b0a30e3968936854105487decdb33446d4b0e/debugpy-1.8.14.tar.gz", hash = "sha256:7cd287184318416850aa8b60ac90105837bb1e59531898c07569d197d2ed5322", size = 1641444, upload-time = "2025-04-10T19:46:10.981Z" }
wheels = [
    { url = "https://files.pythonhosted.org/packages/67/e8/57fe0c86915671fd6a3d2d8746e40485fd55e8d9e682388fbb3a3d42b86f/debugpy-1.8.14-cp311-cp311-macosx_14_0_universal2.whl", hash = "sha256:1b2ac8c13b2645e0b1eaf30e816404990fbdb168e193322be8f545e8c01644a9", size = 2175064, upload-time = "2025-04-10T19:46:19.486Z" },
    { url = "https://files.pythonhosted.org/packages/3b/97/2b2fd1b1c9569c6764ccdb650a6f752e4ac31be465049563c9eb127a8487/debugpy-1.8.14-cp311-cp311-manylinux_2_5_x86_64.manylinux1_x86_64.manylinux_2_17_x86_64.manylinux2014_x86_64.whl", hash = "sha256:cf431c343a99384ac7eab2f763980724834f933a271e90496944195318c619e2", size = 3132359, upload-time = "2025-04-10T19:46:21.192Z" },
    { url = "https://files.pythonhosted.org/packages/c0/ee/b825c87ed06256ee2a7ed8bab8fb3bb5851293bf9465409fdffc6261c426/debugpy-1.8.14-cp311-cp311-win32.whl", hash = "sha256:c99295c76161ad8d507b413cd33422d7c542889fbb73035889420ac1fad354f2", size = 5133269, upload-time = "2025-04-10T19:46:23.047Z" },
    { url = "https://files.pythonhosted.org/packages/d5/a6/6c70cd15afa43d37839d60f324213843174c1d1e6bb616bd89f7c1341bac/debugpy-1.8.14-cp311-cp311-win_amd64.whl", hash = "sha256:7816acea4a46d7e4e50ad8d09d963a680ecc814ae31cdef3622eb05ccacf7b01", size = 5158156, upload-time = "2025-04-10T19:46:24.521Z" },
    { url = "https://files.pythonhosted.org/packages/d9/2a/ac2df0eda4898f29c46eb6713a5148e6f8b2b389c8ec9e425a4a1d67bf07/debugpy-1.8.14-cp312-cp312-macosx_14_0_universal2.whl", hash = "sha256:8899c17920d089cfa23e6005ad9f22582fd86f144b23acb9feeda59e84405b84", size = 2501268, upload-time = "2025-04-10T19:46:26.044Z" },
    { url = "https://files.pythonhosted.org/packages/10/53/0a0cb5d79dd9f7039169f8bf94a144ad3efa52cc519940b3b7dde23bcb89/debugpy-1.8.14-cp312-cp312-manylinux_2_5_x86_64.manylinux1_x86_64.manylinux_2_17_x86_64.manylinux2014_x86_64.whl", hash = "sha256:f6bb5c0dcf80ad5dbc7b7d6eac484e2af34bdacdf81df09b6a3e62792b722826", size = 4221077, upload-time = "2025-04-10T19:46:27.464Z" },
    { url = "https://files.pythonhosted.org/packages/f8/d5/84e01821f362327bf4828728aa31e907a2eca7c78cd7c6ec062780d249f8/debugpy-1.8.14-cp312-cp312-win32.whl", hash = "sha256:281d44d248a0e1791ad0eafdbbd2912ff0de9eec48022a5bfbc332957487ed3f", size = 5255127, upload-time = "2025-04-10T19:46:29.467Z" },
    { url = "https://files.pythonhosted.org/packages/33/16/1ed929d812c758295cac7f9cf3dab5c73439c83d9091f2d91871e648093e/debugpy-1.8.14-cp312-cp312-win_amd64.whl", hash = "sha256:5aa56ef8538893e4502a7d79047fe39b1dae08d9ae257074c6464a7b290b806f", size = 5297249, upload-time = "2025-04-10T19:46:31.538Z" },
    { url = "https://files.pythonhosted.org/packages/4d/e4/395c792b243f2367d84202dc33689aa3d910fb9826a7491ba20fc9e261f5/debugpy-1.8.14-cp313-cp313-macosx_14_0_universal2.whl", hash = "sha256:329a15d0660ee09fec6786acdb6e0443d595f64f5d096fc3e3ccf09a4259033f", size = 2485676, upload-time = "2025-04-10T19:46:32.96Z" },
    { url = "https://files.pythonhosted.org/packages/ba/f1/6f2ee3f991327ad9e4c2f8b82611a467052a0fb0e247390192580e89f7ff/debugpy-1.8.14-cp313-cp313-manylinux_2_5_x86_64.manylinux1_x86_64.manylinux_2_17_x86_64.manylinux2014_x86_64.whl", hash = "sha256:0f920c7f9af409d90f5fd26e313e119d908b0dd2952c2393cd3247a462331f15", size = 4217514, upload-time = "2025-04-10T19:46:34.336Z" },
    { url = "https://files.pythonhosted.org/packages/79/28/b9d146f8f2dc535c236ee09ad3e5ac899adb39d7a19b49f03ac95d216beb/debugpy-1.8.14-cp313-cp313-win32.whl", hash = "sha256:3784ec6e8600c66cbdd4ca2726c72d8ca781e94bce2f396cc606d458146f8f4e", size = 5254756, upload-time = "2025-04-10T19:46:36.199Z" },
    { url = "https://files.pythonhosted.org/packages/e0/62/a7b4a57013eac4ccaef6977966e6bec5c63906dd25a86e35f155952e29a1/debugpy-1.8.14-cp313-cp313-win_amd64.whl", hash = "sha256:684eaf43c95a3ec39a96f1f5195a7ff3d4144e4a18d69bb66beeb1a6de605d6e", size = 5297119, upload-time = "2025-04-10T19:46:38.141Z" },
    { url = "https://files.pythonhosted.org/packages/97/1a/481f33c37ee3ac8040d3d51fc4c4e4e7e61cb08b8bc8971d6032acc2279f/debugpy-1.8.14-py2.py3-none-any.whl", hash = "sha256:5cd9a579d553b6cb9759a7908a41988ee6280b961f24f63336835d9418216a20", size = 5256230, upload-time = "2025-04-10T19:46:54.077Z" },
]

[[package]]
name = "decorator"
version = "5.2.1"
source = { registry = "https://pypi.org/simple" }
sdist = { url = "https://files.pythonhosted.org/packages/43/fa/6d96a0978d19e17b68d634497769987b16c8f4cd0a7a05048bec693caa6b/decorator-5.2.1.tar.gz", hash = "sha256:65f266143752f734b0a7cc83c46f4618af75b8c5911b00ccb61d0ac9b6da0360", size = 56711, upload-time = "2025-02-24T04:41:34.073Z" }
wheels = [
    { url = "https://files.pythonhosted.org/packages/4e/8c/f3147f5c4b73e7550fe5f9352eaa956ae838d5c51eb58e7a25b9f3e2643b/decorator-5.2.1-py3-none-any.whl", hash = "sha256:d316bb415a2d9e2d2b3abcc4084c6502fc09240e292cd76a76afc106a1c8e04a", size = 9190, upload-time = "2025-02-24T04:41:32.565Z" },
]

[[package]]
name = "distlib"
version = "0.3.9"
source = { registry = "https://pypi.org/simple" }
sdist = { url = "https://files.pythonhosted.org/packages/0d/dd/1bec4c5ddb504ca60fc29472f3d27e8d4da1257a854e1d96742f15c1d02d/distlib-0.3.9.tar.gz", hash = "sha256:a60f20dea646b8a33f3e7772f74dc0b2d0772d2837ee1342a00645c81edf9403", size = 613923, upload-time = "2024-10-09T18:35:47.551Z" }
wheels = [
    { url = "https://files.pythonhosted.org/packages/91/a1/cf2472db20f7ce4a6be1253a81cfdf85ad9c7885ffbed7047fb72c24cf87/distlib-0.3.9-py2.py3-none-any.whl", hash = "sha256:47f8c22fd27c27e25a65601af709b38e4f0a45ea4fc2e710f65755fa8caaaf87", size = 468973, upload-time = "2024-10-09T18:35:44.272Z" },
]

[[package]]
name = "dotenv"
version = "0.9.9"
source = { registry = "https://pypi.org/simple" }
dependencies = [
    { name = "python-dotenv" },
]
wheels = [
    { url = "https://files.pythonhosted.org/packages/b2/b7/545d2c10c1fc15e48653c91efde329a790f2eecfbbf2bd16003b5db2bab0/dotenv-0.9.9-py2.py3-none-any.whl", hash = "sha256:29cf74a087b31dafdb5a446b6d7e11cbce8ed2741540e2339c69fbef92c94ce9", size = 1892, upload-time = "2025-02-19T22:15:01.647Z" },
]

[[package]]
name = "duckdb"
version = "1.3.1"
source = { registry = "https://pypi.org/simple" }
sdist = { url = "https://files.pythonhosted.org/packages/35/ab/d89a4dd14311d5a0081711bc66db3fad73f7645fa7eb3844c423d2fa0a17/duckdb-1.3.1.tar.gz", hash = "sha256:8e101990a879533b1d33f003df2eb2a3c4bc7bdf976bd7ef7c32342047935327", size = 11628075, upload-time = "2025-06-16T13:57:04.119Z" }
wheels = [
    { url = "https://files.pythonhosted.org/packages/37/30/56cc16f223e080edb5aa5aca8d1e3dc7710ecff3726ba2d7354ae1a40223/duckdb-1.3.1-cp311-cp311-macosx_12_0_arm64.whl", hash = "sha256:376193078285b243910b1239a927e271d12d9bf6358a6937d1f7af253cfef2b6", size = 15516676, upload-time = "2025-06-16T13:56:02.033Z" },
    { url = "https://files.pythonhosted.org/packages/32/b3/7556d6f947ef06be925b6703caf1151d7ec736d3fb167aa2b8ee483782b2/duckdb-1.3.1-cp311-cp311-macosx_12_0_universal2.whl", hash = "sha256:d690576e8b4479b1e0c58cd8179f600f67af237ad31186fb10e867a02d4d66ff", size = 32489163, upload-time = "2025-06-16T13:56:04.542Z" },
    { url = "https://files.pythonhosted.org/packages/6f/35/2ece30329d6cc4b7c2e37e14c3c9a28300f898dd4c170caad8b824308204/duckdb-1.3.1-cp311-cp311-macosx_12_0_x86_64.whl", hash = "sha256:833b3c0208c238aac0d9287fcaca93ea54b82deabd8d162a469bd9adb42a0453", size = 17083190, upload-time = "2025-06-16T13:56:06.699Z" },
    { url = "https://files.pythonhosted.org/packages/9d/2b/3dccb341af40f0679a769b3ca485f3aeda8997873552b68949977186b63e/duckdb-1.3.1-cp311-cp311-manylinux_2_27_aarch64.manylinux_2_28_aarch64.whl", hash = "sha256:8bdd53e62917298208b7182d5fd1686a4caddc573dc1a95a58ca054105b23b38", size = 19153031, upload-time = "2025-06-16T13:56:08.596Z" },
    { url = "https://files.pythonhosted.org/packages/da/47/f8c13c3318bb29e22d2b320fcbf07c27d2d3cc1acb54e2dee3478611dce2/duckdb-1.3.1-cp311-cp311-manylinux_2_27_x86_64.manylinux_2_28_x86_64.whl", hash = "sha256:591c9ca1b8dc591548bf56b2f18e26ca2339d7b95613009f6ba00af855210029", size = 21086086, upload-time = "2025-06-16T13:56:10.901Z" },
    { url = "https://files.pythonhosted.org/packages/cb/a7/a1be142ccd483e2dd0ea7a37b1999bd8964ab755915952fe6f131af84543/duckdb-1.3.1-cp311-cp311-musllinux_1_2_x86_64.whl", hash = "sha256:18f21142546edb5f935963f8f012b6569b978f398d48709da276b245ee4f5f4d", size = 22736728, upload-time = "2025-06-16T13:56:12.948Z" },
    { url = "https://files.pythonhosted.org/packages/f1/30/9782f26236b3df9e15958a6d0f299d13ace6ce8f5327ddba13b8ea129d03/duckdb-1.3.1-cp311-cp311-win_amd64.whl", hash = "sha256:59121f0a8220b72050046a816e85e7464eb78e395f64118161b1115855284f87", size = 11300684, upload-time = "2025-06-16T13:56:15.189Z" },
    { url = "https://files.pythonhosted.org/packages/2b/cf/c9a76a15195ec1566b04a23c182ce16b60d1f06c7cdfec1aa538c8e8e0ae/duckdb-1.3.1-cp312-cp312-macosx_12_0_arm64.whl", hash = "sha256:73f389f9c713325a6994dd9e04a7fa23bd73e8387883f8086946a9d3a1dd70e1", size = 15529437, upload-time = "2025-06-16T13:56:16.932Z" },
    { url = "https://files.pythonhosted.org/packages/d7/15/6cb79d988bedb19be6cfb654cd98b339cf4d06b7fc337f52c4051416b690/duckdb-1.3.1-cp312-cp312-macosx_12_0_universal2.whl", hash = "sha256:87c99569274b453d8f9963e43fea74bc86901773fac945c1fe612c133a91e506", size = 32525563, upload-time = "2025-06-16T13:56:19.235Z" },
    { url = "https://files.pythonhosted.org/packages/14/7a/0acc37ec937a69a2fc325ab680cf68e7f1ed5d83b056dfade617502e40c2/duckdb-1.3.1-cp312-cp312-macosx_12_0_x86_64.whl", hash = "sha256:21da268355dfdf859b3d4db22180f7d5dd85a60517e077cb4158768cd5f0ee44", size = 17106064, upload-time = "2025-06-16T13:56:21.534Z" },
    { url = "https://files.pythonhosted.org/packages/b5/a0/aef95020f5ada03e44eea0b23951b96cec45a85a0c42210639d5d5688603/duckdb-1.3.1-cp312-cp312-manylinux_2_27_aarch64.manylinux_2_28_aarch64.whl", hash = "sha256:77902954d15ba4aff92e82df700643b995c057f2d7d39af7ed226d8cceb9c2af", size = 19172380, upload-time = "2025-06-16T13:56:23.875Z" },
    { url = "https://files.pythonhosted.org/packages/9c/2a/3eae3acda60e178785835d6df85f3bf9ddab4362e9fd45d0fe4879973561/duckdb-1.3.1-cp312-cp312-manylinux_2_27_x86_64.manylinux_2_28_x86_64.whl", hash = "sha256:67b1a3c9e2c3474991da97edfec0a89f382fef698d7f64b2d8d09006eaeeea24", size = 21123030, upload-time = "2025-06-16T13:56:26.366Z" },
    { url = "https://files.pythonhosted.org/packages/f4/79/885c0ad2434fa7b353532580435d59bb007efb629740ba4eb273fc4c882c/duckdb-1.3.1-cp312-cp312-musllinux_1_2_x86_64.whl", hash = "sha256:f1d076b12f0d2a7f9090ad9e4057ac41af3e4785969e5997afd44922c7b141e0", size = 22774472, upload-time = "2025-06-16T13:56:29.884Z" },
    { url = "https://files.pythonhosted.org/packages/24/02/d294613e4fccfc86f4718b2cede365a9a6313c938bf0547c78ec196a0b9c/duckdb-1.3.1-cp312-cp312-win_amd64.whl", hash = "sha256:bf7d6884bfb67aef67aebb0bd2460ea1137c55b3fd8794a3530c653dbe0d4019", size = 11302743, upload-time = "2025-06-16T13:56:31.868Z" },
    { url = "https://files.pythonhosted.org/packages/d0/2e/5e1bf9f0b43bcb37dbe729d3a2c55da8b232137c15b0b63d2d51f96793b6/duckdb-1.3.1-cp313-cp313-macosx_12_0_arm64.whl", hash = "sha256:72bbc8479c5d88e839a92c458c94c622f917ff0122853323728d6e25b0c3d4e1", size = 15529541, upload-time = "2025-06-16T13:56:34.011Z" },
    { url = "https://files.pythonhosted.org/packages/bc/ab/6b2e1efb133b2f4990710bd9a54e734a12a147eaead1102e36dd8d126494/duckdb-1.3.1-cp313-cp313-macosx_12_0_universal2.whl", hash = "sha256:937de83df6bbe4bee5830ce80f568d4c0ebf3ef5eb809db3343d2161e4f6e42b", size = 32525596, upload-time = "2025-06-16T13:56:36.048Z" },
    { url = "https://files.pythonhosted.org/packages/68/9f/879f6f33a1d5b4afee9dd4082e97d9b43c21cf734c90164d10fd7303edb5/duckdb-1.3.1-cp313-cp313-macosx_12_0_x86_64.whl", hash = "sha256:21440dd37f073944badd495c299c6d085cd133633450467ec420c71897ac1d5b", size = 17106339, upload-time = "2025-06-16T13:56:38.358Z" },
    { url = "https://files.pythonhosted.org/packages/9a/06/5755f93be743ec27986f275847a85d44bb1bd6d8631492d337729fbe9145/duckdb-1.3.1-cp313-cp313-manylinux_2_27_aarch64.manylinux_2_28_aarch64.whl", hash = "sha256:663610b591ea6964f140441c81b718e745704cf098c540e905b200b9079e2a5c", size = 19173540, upload-time = "2025-06-16T13:56:40.304Z" },
    { url = "https://files.pythonhosted.org/packages/90/a6/c8577b741974f106e24f8eb3efedc399be1a23cbbdcf49dd4bea5bb8aa4e/duckdb-1.3.1-cp313-cp313-manylinux_2_27_x86_64.manylinux_2_28_x86_64.whl", hash = "sha256:8793b5abb365bbbf64ba3065f3a37951fe04f2d4506b0e24f3f8ecd08b3af4ba", size = 21122193, upload-time = "2025-06-16T13:56:42.321Z" },
    { url = "https://files.pythonhosted.org/packages/43/10/b4576bbfa895a0ab125697fd58c0fbe54338672a9df25e7311bdf21f9e04/duckdb-1.3.1-cp313-cp313-musllinux_1_2_x86_64.whl", hash = "sha256:27d775a5af405d1c228561830c8ccbe4e2832dafb4012f16c05fde1cde206dee", size = 22773434, upload-time = "2025-06-16T13:56:46.414Z" },
    { url = "https://files.pythonhosted.org/packages/94/b9/f5ae51f7331f79c184fd96456c0896de875149fdeb092084fd20433ec97c/duckdb-1.3.1-cp313-cp313-win_amd64.whl", hash = "sha256:3eb045a9bf92da890d890cde2f676b3bda61b9de3b7dc46cbaaf75875b41e4b0", size = 11302770, upload-time = "2025-06-16T13:56:48.325Z" },
]

[[package]]
name = "executing"
version = "2.2.0"
source = { registry = "https://pypi.org/simple" }
sdist = { url = "https://files.pythonhosted.org/packages/91/50/a9d80c47ff289c611ff12e63f7c5d13942c65d68125160cefd768c73e6e4/executing-2.2.0.tar.gz", hash = "sha256:5d108c028108fe2551d1a7b2e8b713341e2cb4fc0aa7dcf966fa4327a5226755", size = 978693, upload-time = "2025-01-22T15:41:29.403Z" }
wheels = [
    { url = "https://files.pythonhosted.org/packages/7b/8f/c4d9bafc34ad7ad5d8dc16dd1347ee0e507a52c3adb6bfa8887e1c6a26ba/executing-2.2.0-py2.py3-none-any.whl", hash = "sha256:11387150cad388d62750327a53d3339fad4888b39a6fe233c3afbb54ecffd3aa", size = 26702, upload-time = "2025-01-22T15:41:25.929Z" },
]

[[package]]
name = "filelock"
version = "3.18.0"
source = { registry = "https://pypi.org/simple" }
sdist = { url = "https://files.pythonhosted.org/packages/0a/10/c23352565a6544bdc5353e0b15fc1c563352101f30e24bf500207a54df9a/filelock-3.18.0.tar.gz", hash = "sha256:adbc88eabb99d2fec8c9c1b229b171f18afa655400173ddc653d5d01501fb9f2", size = 18075, upload-time = "2025-03-14T07:11:40.47Z" }
wheels = [
    { url = "https://files.pythonhosted.org/packages/4d/36/2a115987e2d8c300a974597416d9de88f2444426de9571f4b59b2cca3acc/filelock-3.18.0-py3-none-any.whl", hash = "sha256:c401f4f8377c4464e6db25fff06205fd89bdd83b65eb0488ed1b160f780e21de", size = 16215, upload-time = "2025-03-14T07:11:39.145Z" },
]

[[package]]
name = "fonttools"
version = "4.58.4"
source = { registry = "https://pypi.org/simple" }
sdist = { url = "https://files.pythonhosted.org/packages/2e/5a/1124b2c8cb3a8015faf552e92714040bcdbc145dfa29928891b02d147a18/fonttools-4.58.4.tar.gz", hash = "sha256:928a8009b9884ed3aae17724b960987575155ca23c6f0b8146e400cc9e0d44ba", size = 3525026, upload-time = "2025-06-13T17:25:15.426Z" }
wheels = [
    { url = "https://files.pythonhosted.org/packages/17/7b/cc6e9bb41bab223bd2dc70ba0b21386b85f604e27f4c3206b4205085a2ab/fonttools-4.58.4-cp311-cp311-macosx_10_9_universal2.whl", hash = "sha256:a3841991c9ee2dc0562eb7f23d333d34ce81e8e27c903846f0487da21e0028eb", size = 2768901, upload-time = "2025-06-13T17:24:05.901Z" },
    { url = "https://files.pythonhosted.org/packages/3d/15/98d75df9f2b4e7605f3260359ad6e18e027c11fa549f74fce567270ac891/fonttools-4.58.4-cp311-cp311-macosx_10_9_x86_64.whl", hash = "sha256:3c98f91b6a9604e7ffb5ece6ea346fa617f967c2c0944228801246ed56084664", size = 2328696, upload-time = "2025-06-13T17:24:09.18Z" },
    { url = "https://files.pythonhosted.org/packages/a8/c8/dc92b80f5452c9c40164e01b3f78f04b835a00e673bd9355ca257008ff61/fonttools-4.58.4-cp311-cp311-manylinux2014_aarch64.manylinux_2_17_aarch64.manylinux_2_28_aarch64.whl", hash = "sha256:ab9f891eb687ddf6a4e5f82901e00f992e18012ca97ab7acd15f13632acd14c1", size = 5018830, upload-time = "2025-06-13T17:24:11.282Z" },
    { url = "https://files.pythonhosted.org/packages/19/48/8322cf177680505d6b0b6062e204f01860cb573466a88077a9b795cb70e8/fonttools-4.58.4-cp311-cp311-manylinux2014_x86_64.manylinux_2_17_x86_64.whl", hash = "sha256:891c5771e8f0094b7c0dc90eda8fc75e72930b32581418f2c285a9feedfd9a68", size = 4960922, upload-time = "2025-06-13T17:24:14.9Z" },
    { url = "https://files.pythonhosted.org/packages/14/e0/2aff149ed7eb0916de36da513d473c6fff574a7146891ce42de914899395/fonttools-4.58.4-cp311-cp311-musllinux_1_2_aarch64.whl", hash = "sha256:43ba4d9646045c375d22e3473b7d82b18b31ee2ac715cd94220ffab7bc2d5c1d", size = 4997135, upload-time = "2025-06-13T17:24:16.959Z" },
    { url = "https://files.pythonhosted.org/packages/e6/6f/4d9829b29a64a2e63a121cb11ecb1b6a9524086eef3e35470949837a1692/fonttools-4.58.4-cp311-cp311-musllinux_1_2_x86_64.whl", hash = "sha256:33d19f16e6d2ffd6669bda574a6589941f6c99a8d5cfb9f464038244c71555de", size = 5108701, upload-time = "2025-06-13T17:24:18.849Z" },
    { url = "https://files.pythonhosted.org/packages/6f/1e/2d656ddd1b0cd0d222f44b2d008052c2689e66b702b9af1cd8903ddce319/fonttools-4.58.4-cp311-cp311-win32.whl", hash = "sha256:b59e5109b907da19dc9df1287454821a34a75f2632a491dd406e46ff432c2a24", size = 2200177, upload-time = "2025-06-13T17:24:20.823Z" },
    { url = "https://files.pythonhosted.org/packages/fb/83/ba71ad053fddf4157cb0697c8da8eff6718d059f2a22986fa5f312b49c92/fonttools-4.58.4-cp311-cp311-win_amd64.whl", hash = "sha256:3d471a5b567a0d1648f2e148c9a8bcf00d9ac76eb89e976d9976582044cc2509", size = 2247892, upload-time = "2025-06-13T17:24:22.927Z" },
    { url = "https://files.pythonhosted.org/packages/04/3c/1d1792bfe91ef46f22a3d23b4deb514c325e73c17d4f196b385b5e2faf1c/fonttools-4.58.4-cp312-cp312-macosx_10_13_universal2.whl", hash = "sha256:462211c0f37a278494e74267a994f6be9a2023d0557aaa9ecbcbfce0f403b5a6", size = 2754082, upload-time = "2025-06-13T17:24:24.862Z" },
    { url = "https://files.pythonhosted.org/packages/2a/1f/2b261689c901a1c3bc57a6690b0b9fc21a9a93a8b0c83aae911d3149f34e/fonttools-4.58.4-cp312-cp312-macosx_10_13_x86_64.whl", hash = "sha256:0c7a12fb6f769165547f00fcaa8d0df9517603ae7e04b625e5acb8639809b82d", size = 2321677, upload-time = "2025-06-13T17:24:26.815Z" },
    { url = "https://files.pythonhosted.org/packages/fe/6b/4607add1755a1e6581ae1fc0c9a640648e0d9cdd6591cc2d581c2e07b8c3/fonttools-4.58.4-cp312-cp312-manylinux1_x86_64.manylinux2014_x86_64.manylinux_2_17_x86_64.manylinux_2_5_x86_64.whl", hash = "sha256:2d42c63020a922154add0a326388a60a55504629edc3274bc273cd3806b4659f", size = 4896354, upload-time = "2025-06-13T17:24:28.428Z" },
    { url = "https://files.pythonhosted.org/packages/cd/95/34b4f483643d0cb11a1f830b72c03fdd18dbd3792d77a2eb2e130a96fada/fonttools-4.58.4-cp312-cp312-manylinux2014_aarch64.manylinux_2_17_aarch64.manylinux_2_28_aarch64.whl", hash = "sha256:8f2b4e6fd45edc6805f5f2c355590b092ffc7e10a945bd6a569fc66c1d2ae7aa", size = 4941633, upload-time = "2025-06-13T17:24:30.568Z" },
    { url = "https://files.pythonhosted.org/packages/81/ac/9bafbdb7694059c960de523e643fa5a61dd2f698f3f72c0ca18ae99257c7/fonttools-4.58.4-cp312-cp312-musllinux_1_2_aarch64.whl", hash = "sha256:f155b927f6efb1213a79334e4cb9904d1e18973376ffc17a0d7cd43d31981f1e", size = 4886170, upload-time = "2025-06-13T17:24:32.724Z" },
    { url = "https://files.pythonhosted.org/packages/ae/44/a3a3b70d5709405f7525bb7cb497b4e46151e0c02e3c8a0e40e5e9fe030b/fonttools-4.58.4-cp312-cp312-musllinux_1_2_x86_64.whl", hash = "sha256:e38f687d5de97c7fb7da3e58169fb5ba349e464e141f83c3c2e2beb91d317816", size = 5037851, upload-time = "2025-06-13T17:24:35.034Z" },
    { url = "https://files.pythonhosted.org/packages/21/cb/e8923d197c78969454eb876a4a55a07b59c9c4c46598f02b02411dc3b45c/fonttools-4.58.4-cp312-cp312-win32.whl", hash = "sha256:636c073b4da9db053aa683db99580cac0f7c213a953b678f69acbca3443c12cc", size = 2187428, upload-time = "2025-06-13T17:24:36.996Z" },
    { url = "https://files.pythonhosted.org/packages/46/e6/fe50183b1a0e1018e7487ee740fa8bb127b9f5075a41e20d017201e8ab14/fonttools-4.58.4-cp312-cp312-win_amd64.whl", hash = "sha256:82e8470535743409b30913ba2822e20077acf9ea70acec40b10fcf5671dceb58", size = 2236649, upload-time = "2025-06-13T17:24:38.985Z" },
    { url = "https://files.pythonhosted.org/packages/d4/4f/c05cab5fc1a4293e6bc535c6cb272607155a0517700f5418a4165b7f9ec8/fonttools-4.58.4-cp313-cp313-macosx_10_13_universal2.whl", hash = "sha256:5f4a64846495c543796fa59b90b7a7a9dff6839bd852741ab35a71994d685c6d", size = 2745197, upload-time = "2025-06-13T17:24:40.645Z" },
    { url = "https://files.pythonhosted.org/packages/3e/d3/49211b1f96ae49308f4f78ca7664742377a6867f00f704cdb31b57e4b432/fonttools-4.58.4-cp313-cp313-macosx_10_13_x86_64.whl", hash = "sha256:e80661793a5d4d7ad132a2aa1eae2e160fbdbb50831a0edf37c7c63b2ed36574", size = 2317272, upload-time = "2025-06-13T17:24:43.428Z" },
    { url = "https://files.pythonhosted.org/packages/b2/11/c9972e46a6abd752a40a46960e431c795ad1f306775fc1f9e8c3081a1274/fonttools-4.58.4-cp313-cp313-manylinux1_x86_64.manylinux2014_x86_64.manylinux_2_17_x86_64.manylinux_2_5_x86_64.whl", hash = "sha256:fe5807fc64e4ba5130f1974c045a6e8d795f3b7fb6debfa511d1773290dbb76b", size = 4877184, upload-time = "2025-06-13T17:24:45.527Z" },
    { url = "https://files.pythonhosted.org/packages/ea/24/5017c01c9ef8df572cc9eaf9f12be83ad8ed722ff6dc67991d3d752956e4/fonttools-4.58.4-cp313-cp313-manylinux2014_aarch64.manylinux_2_17_aarch64.manylinux_2_28_aarch64.whl", hash = "sha256:b610b9bef841cb8f4b50472494158b1e347d15cad56eac414c722eda695a6cfd", size = 4939445, upload-time = "2025-06-13T17:24:47.647Z" },
    { url = "https://files.pythonhosted.org/packages/79/b0/538cc4d0284b5a8826b4abed93a69db52e358525d4b55c47c8cef3669767/fonttools-4.58.4-cp313-cp313-musllinux_1_2_aarch64.whl", hash = "sha256:2daa7f0e213c38f05f054eb5e1730bd0424aebddbeac094489ea1585807dd187", size = 4878800, upload-time = "2025-06-13T17:24:49.766Z" },
    { url = "https://files.pythonhosted.org/packages/5a/9b/a891446b7a8250e65bffceb248508587958a94db467ffd33972723ab86c9/fonttools-4.58.4-cp313-cp313-musllinux_1_2_x86_64.whl", hash = "sha256:66cccb6c0b944496b7f26450e9a66e997739c513ffaac728d24930df2fd9d35b", size = 5021259, upload-time = "2025-06-13T17:24:51.754Z" },
    { url = "https://files.pythonhosted.org/packages/17/b2/c4d2872cff3ace3ddd1388bf15b76a1d8d5313f0a61f234e9aed287e674d/fonttools-4.58.4-cp313-cp313-win32.whl", hash = "sha256:94d2aebb5ca59a5107825520fde596e344652c1f18170ef01dacbe48fa60c889", size = 2185824, upload-time = "2025-06-13T17:24:54.324Z" },
    { url = "https://files.pythonhosted.org/packages/98/57/cddf8bcc911d4f47dfca1956c1e3aeeb9f7c9b8e88b2a312fe8c22714e0b/fonttools-4.58.4-cp313-cp313-win_amd64.whl", hash = "sha256:b554bd6e80bba582fd326ddab296e563c20c64dca816d5e30489760e0c41529f", size = 2236382, upload-time = "2025-06-13T17:24:56.291Z" },
    { url = "https://files.pythonhosted.org/packages/0b/2f/c536b5b9bb3c071e91d536a4d11f969e911dbb6b227939f4c5b0bca090df/fonttools-4.58.4-py3-none-any.whl", hash = "sha256:a10ce13a13f26cbb9f37512a4346bb437ad7e002ff6fa966a7ce7ff5ac3528bd", size = 1114660, upload-time = "2025-06-13T17:25:13.321Z" },
]

[[package]]
name = "fsspec"
version = "2025.5.1"
source = { registry = "https://pypi.org/simple" }
sdist = { url = "https://files.pythonhosted.org/packages/00/f7/27f15d41f0ed38e8fcc488584b57e902b331da7f7c6dcda53721b15838fc/fsspec-2025.5.1.tar.gz", hash = "sha256:2e55e47a540b91843b755e83ded97c6e897fa0942b11490113f09e9c443c2475", size = 303033, upload-time = "2025-05-24T12:03:23.792Z" }
wheels = [
    { url = "https://files.pythonhosted.org/packages/bb/61/78c7b3851add1481b048b5fdc29067397a1784e2910592bc81bb3f608635/fsspec-2025.5.1-py3-none-any.whl", hash = "sha256:24d3a2e663d5fc735ab256263c4075f374a174c3410c0b25e5bd1970bceaa462", size = 199052, upload-time = "2025-05-24T12:03:21.66Z" },
]

[[package]]
name = "funlog"
version = "0.2.1"
source = { registry = "https://pypi.org/simple" }
sdist = { url = "https://files.pythonhosted.org/packages/22/46/4ab8e6d87ab6aae6f1eafdd2f891c009e95e295bec2df8cd0b2f06870417/funlog-0.2.1.tar.gz", hash = "sha256:16f89e9c499077b374b4986a7c7dfc9fcd21ef40eb757fefff1a3631fdddf16f", size = 25691, upload-time = "2025-03-28T18:55:45.341Z" }
wheels = [
    { url = "https://files.pythonhosted.org/packages/d8/af/420b08227bd021f80008520aa20a001120e71042342801d0c782a6615a39/funlog-0.2.1-py3-none-any.whl", hash = "sha256:eed8d206c21ee8dc96137b4df51689470682d4700f6f99a1a6133a0e065f3798", size = 9399, upload-time = "2025-03-28T18:55:43.733Z" },
]

[[package]]
name = "google-auth"
version = "2.40.3"
source = { registry = "https://pypi.org/simple" }
dependencies = [
    { name = "cachetools" },
    { name = "pyasn1-modules" },
    { name = "rsa" },
]
sdist = { url = "https://files.pythonhosted.org/packages/9e/9b/e92ef23b84fa10a64ce4831390b7a4c2e53c0132568d99d4ae61d04c8855/google_auth-2.40.3.tar.gz", hash = "sha256:500c3a29adedeb36ea9cf24b8d10858e152f2412e3ca37829b3fa18e33d63b77", size = 281029, upload-time = "2025-06-04T18:04:57.577Z" }
wheels = [
    { url = "https://files.pythonhosted.org/packages/17/63/b19553b658a1692443c62bd07e5868adaa0ad746a0751ba62c59568cd45b/google_auth-2.40.3-py2.py3-none-any.whl", hash = "sha256:1370d4593e86213563547f97a92752fc658456fe4514c809544f330fed45a7ca", size = 216137, upload-time = "2025-06-04T18:04:55.573Z" },
]

[[package]]
name = "google-genai"
version = "1.21.1"
source = { registry = "https://pypi.org/simple" }
dependencies = [
    { name = "anyio" },
    { name = "google-auth" },
    { name = "httpx" },
    { name = "pydantic" },
    { name = "requests" },
    { name = "tenacity" },
    { name = "typing-extensions" },
    { name = "websockets" },
]
sdist = { url = "https://files.pythonhosted.org/packages/49/8a/4a628e2e918f8c4a48ea778b68395b97b05b6873c6e528e78ccfb02a2c8d/google_genai-1.21.1.tar.gz", hash = "sha256:5412fde7f0b39574a4670a9a25e398824a12b3cddd632fdff66d1b9bcfdbfcb4", size = 205636, upload-time = "2025-06-19T14:09:20.466Z" }
wheels = [
    { url = "https://files.pythonhosted.org/packages/92/5c/659c2b992d631a873ae8fed612ce92af423fdc5f7d541dec7ce8f4b1789e/google_genai-1.21.1-py3-none-any.whl", hash = "sha256:fa6fa5311f9a757ce65cd528a938a0f309bb3032516015bf5b3022e63b2fc46b", size = 206388, upload-time = "2025-06-19T14:09:19.016Z" },
]

[[package]]
name = "h11"
version = "0.16.0"
source = { registry = "https://pypi.org/simple" }
sdist = { url = "https://files.pythonhosted.org/packages/01/ee/02a2c011bdab74c6fb3c75474d40b3052059d95df7e73351460c8588d963/h11-0.16.0.tar.gz", hash = "sha256:4e35b956cf45792e4caa5885e69fba00bdbc6ffafbfa020300e549b208ee5ff1", size = 101250, upload-time = "2025-04-24T03:35:25.427Z" }
wheels = [
    { url = "https://files.pythonhosted.org/packages/04/4b/29cac41a4d98d144bf5f6d33995617b185d14b22401f75ca86f384e87ff1/h11-0.16.0-py3-none-any.whl", hash = "sha256:63cf8bbe7522de3bf65932fda1d9c2772064ffb3dae62d55932da54b31cb6c86", size = 37515, upload-time = "2025-04-24T03:35:24.344Z" },
]

[[package]]
name = "hf-xet"
version = "1.1.5"
source = { registry = "https://pypi.org/simple" }
sdist = { url = "https://files.pythonhosted.org/packages/ed/d4/7685999e85945ed0d7f0762b686ae7015035390de1161dcea9d5276c134c/hf_xet-1.1.5.tar.gz", hash = "sha256:69ebbcfd9ec44fdc2af73441619eeb06b94ee34511bbcf57cd423820090f5694", size = 495969, upload-time = "2025-06-20T21:48:38.007Z" }
wheels = [
    { url = "https://files.pythonhosted.org/packages/00/89/a1119eebe2836cb25758e7661d6410d3eae982e2b5e974bcc4d250be9012/hf_xet-1.1.5-cp37-abi3-macosx_10_12_x86_64.whl", hash = "sha256:f52c2fa3635b8c37c7764d8796dfa72706cc4eded19d638331161e82b0792e23", size = 2687929, upload-time = "2025-06-20T21:48:32.284Z" },
    { url = "https://files.pythonhosted.org/packages/de/5f/2c78e28f309396e71ec8e4e9304a6483dcbc36172b5cea8f291994163425/hf_xet-1.1.5-cp37-abi3-macosx_11_0_arm64.whl", hash = "sha256:9fa6e3ee5d61912c4a113e0708eaaef987047616465ac7aa30f7121a48fc1af8", size = 2556338, upload-time = "2025-06-20T21:48:30.079Z" },
    { url = "https://files.pythonhosted.org/packages/6d/2f/6cad7b5fe86b7652579346cb7f85156c11761df26435651cbba89376cd2c/hf_xet-1.1.5-cp37-abi3-manylinux_2_17_x86_64.manylinux2014_x86_64.whl", hash = "sha256:fc874b5c843e642f45fd85cda1ce599e123308ad2901ead23d3510a47ff506d1", size = 3102894, upload-time = "2025-06-20T21:48:28.114Z" },
    { url = "https://files.pythonhosted.org/packages/d0/54/0fcf2b619720a26fbb6cc941e89f2472a522cd963a776c089b189559447f/hf_xet-1.1.5-cp37-abi3-manylinux_2_28_aarch64.whl", hash = "sha256:dbba1660e5d810bd0ea77c511a99e9242d920790d0e63c0e4673ed36c4022d18", size = 3002134, upload-time = "2025-06-20T21:48:25.906Z" },
    { url = "https://files.pythonhosted.org/packages/f3/92/1d351ac6cef7c4ba8c85744d37ffbfac2d53d0a6c04d2cabeba614640a78/hf_xet-1.1.5-cp37-abi3-musllinux_1_2_aarch64.whl", hash = "sha256:ab34c4c3104133c495785d5d8bba3b1efc99de52c02e759cf711a91fd39d3a14", size = 3171009, upload-time = "2025-06-20T21:48:33.987Z" },
    { url = "https://files.pythonhosted.org/packages/c9/65/4b2ddb0e3e983f2508528eb4501288ae2f84963586fbdfae596836d5e57a/hf_xet-1.1.5-cp37-abi3-musllinux_1_2_x86_64.whl", hash = "sha256:83088ecea236d5113de478acb2339f92c95b4fb0462acaa30621fac02f5a534a", size = 3279245, upload-time = "2025-06-20T21:48:36.051Z" },
    { url = "https://files.pythonhosted.org/packages/f0/55/ef77a85ee443ae05a9e9cba1c9f0dd9241eb42da2aeba1dc50f51154c81a/hf_xet-1.1.5-cp37-abi3-win_amd64.whl", hash = "sha256:73e167d9807d166596b4b2f0b585c6d5bd84a26dea32843665a8b58f6edba245", size = 2738931, upload-time = "2025-06-20T21:48:39.482Z" },
]

[[package]]
name = "httpcore"
version = "1.0.9"
source = { registry = "https://pypi.org/simple" }
dependencies = [
    { name = "certifi" },
    { name = "h11" },
]
sdist = { url = "https://files.pythonhosted.org/packages/06/94/82699a10bca87a5556c9c59b5963f2d039dbd239f25bc2a63907a05a14cb/httpcore-1.0.9.tar.gz", hash = "sha256:6e34463af53fd2ab5d807f399a9b45ea31c3dfa2276f15a2c3f00afff6e176e8", size = 85484, upload-time = "2025-04-24T22:06:22.219Z" }
wheels = [
    { url = "https://files.pythonhosted.org/packages/7e/f5/f66802a942d491edb555dd61e3a9961140fd64c90bce1eafd741609d334d/httpcore-1.0.9-py3-none-any.whl", hash = "sha256:2d400746a40668fc9dec9810239072b40b4484b640a8c38fd654a024c7a1bf55", size = 78784, upload-time = "2025-04-24T22:06:20.566Z" },
]

[[package]]
name = "httpx"
version = "0.28.1"
source = { registry = "https://pypi.org/simple" }
dependencies = [
    { name = "anyio" },
    { name = "certifi" },
    { name = "httpcore" },
    { name = "idna" },
]
sdist = { url = "https://files.pythonhosted.org/packages/b1/df/48c586a5fe32a0f01324ee087459e112ebb7224f646c0b5023f5e79e9956/httpx-0.28.1.tar.gz", hash = "sha256:75e98c5f16b0f35b567856f597f06ff2270a374470a5c2392242528e3e3e42fc", size = 141406, upload-time = "2024-12-06T15:37:23.222Z" }
wheels = [
    { url = "https://files.pythonhosted.org/packages/2a/39/e50c7c3a983047577ee07d2a9e53faf5a69493943ec3f6a384bdc792deb2/httpx-0.28.1-py3-none-any.whl", hash = "sha256:d909fcccc110f8c7faf814ca82a9a4d816bc5a6dbfea25d6591d6985b8ba59ad", size = 73517, upload-time = "2024-12-06T15:37:21.509Z" },
]

[[package]]
name = "huggingface-hub"
version = "0.33.0"
source = { registry = "https://pypi.org/simple" }
dependencies = [
    { name = "filelock" },
    { name = "fsspec" },
    { name = "hf-xet", marker = "platform_machine == 'aarch64' or platform_machine == 'amd64' or platform_machine == 'arm64' or platform_machine == 'x86_64'" },
    { name = "packaging" },
    { name = "pyyaml" },
    { name = "requests" },
    { name = "tqdm" },
    { name = "typing-extensions" },
]
sdist = { url = "https://files.pythonhosted.org/packages/91/8a/1362d565fefabaa4185cf3ae842a98dbc5b35146f5694f7080f043a6952f/huggingface_hub-0.33.0.tar.gz", hash = "sha256:aa31f70d29439d00ff7a33837c03f1f9dd83971ce4e29ad664d63ffb17d3bb97", size = 426179, upload-time = "2025-06-11T17:08:07.913Z" }
wheels = [
    { url = "https://files.pythonhosted.org/packages/33/fb/53587a89fbc00799e4179796f51b3ad713c5de6bb680b2becb6d37c94649/huggingface_hub-0.33.0-py3-none-any.whl", hash = "sha256:e8668875b40c68f9929150d99727d39e5ebb8a05a98e4191b908dc7ded9074b3", size = 514799, upload-time = "2025-06-11T17:08:05.757Z" },
]

[[package]]
name = "identify"
version = "2.6.12"
source = { registry = "https://pypi.org/simple" }
sdist = { url = "https://files.pythonhosted.org/packages/a2/88/d193a27416618628a5eea64e3223acd800b40749a96ffb322a9b55a49ed1/identify-2.6.12.tar.gz", hash = "sha256:d8de45749f1efb108badef65ee8386f0f7bb19a7f26185f74de6367bffbaf0e6", size = 99254, upload-time = "2025-05-23T20:37:53.3Z" }
wheels = [
    { url = "https://files.pythonhosted.org/packages/7a/cd/18f8da995b658420625f7ef13f037be53ae04ec5ad33f9b718240dcfd48c/identify-2.6.12-py2.py3-none-any.whl", hash = "sha256:ad9672d5a72e0d2ff7c5c8809b62dfa60458626352fb0eb7b55e69bdc45334a2", size = 99145, upload-time = "2025-05-23T20:37:51.495Z" },
]

[[package]]
name = "idna"
version = "3.10"
source = { registry = "https://pypi.org/simple" }
sdist = { url = "https://files.pythonhosted.org/packages/f1/70/7703c29685631f5a7590aa73f1f1d3fa9a380e654b86af429e0934a32f7d/idna-3.10.tar.gz", hash = "sha256:12f65c9b470abda6dc35cf8e63cc574b1c52b11df2c86030af0ac09b01b13ea9", size = 190490, upload-time = "2024-09-15T18:07:39.745Z" }
wheels = [
    { url = "https://files.pythonhosted.org/packages/76/c6/c88e154df9c4e1a2a66ccf0005a88dfb2650c1dffb6f5ce603dfbd452ce3/idna-3.10-py3-none-any.whl", hash = "sha256:946d195a0d259cbba61165e88e65941f16e9b36ea6ddb97f00452bae8b1287d3", size = 70442, upload-time = "2024-09-15T18:07:37.964Z" },
]

[[package]]
name = "iniconfig"
version = "2.1.0"
source = { registry = "https://pypi.org/simple" }
sdist = { url = "https://files.pythonhosted.org/packages/f2/97/ebf4da567aa6827c909642694d71c9fcf53e5b504f2d96afea02718862f3/iniconfig-2.1.0.tar.gz", hash = "sha256:3abbd2e30b36733fee78f9c7f7308f2d0050e88f0087fd25c2645f63c773e1c7", size = 4793, upload-time = "2025-03-19T20:09:59.721Z" }
wheels = [
    { url = "https://files.pythonhosted.org/packages/2c/e1/e6716421ea10d38022b952c159d5161ca1193197fb744506875fbb87ea7b/iniconfig-2.1.0-py3-none-any.whl", hash = "sha256:9deba5723312380e77435581c6bf4935c94cbfab9b1ed33ef8d238ea168eb760", size = 6050, upload-time = "2025-03-19T20:10:01.071Z" },
]

[[package]]
name = "ipykernel"
version = "6.29.5"
source = { registry = "https://pypi.org/simple" }
dependencies = [
    { name = "appnope", marker = "sys_platform == 'darwin'" },
    { name = "comm" },
    { name = "debugpy" },
    { name = "ipython" },
    { name = "jupyter-client" },
    { name = "jupyter-core" },
    { name = "matplotlib-inline" },
    { name = "nest-asyncio" },
    { name = "packaging" },
    { name = "psutil" },
    { name = "pyzmq" },
    { name = "tornado" },
    { name = "traitlets" },
]
sdist = { url = "https://files.pythonhosted.org/packages/e9/5c/67594cb0c7055dc50814b21731c22a601101ea3b1b50a9a1b090e11f5d0f/ipykernel-6.29.5.tar.gz", hash = "sha256:f093a22c4a40f8828f8e330a9c297cb93dcab13bd9678ded6de8e5cf81c56215", size = 163367, upload-time = "2024-07-01T14:07:22.543Z" }
wheels = [
    { url = "https://files.pythonhosted.org/packages/94/5c/368ae6c01c7628438358e6d337c19b05425727fbb221d2a3c4303c372f42/ipykernel-6.29.5-py3-none-any.whl", hash = "sha256:afdb66ba5aa354b09b91379bac28ae4afebbb30e8b39510c9690afb7a10421b5", size = 117173, upload-time = "2024-07-01T14:07:19.603Z" },
]

[[package]]
name = "ipython"
version = "9.3.0"
source = { registry = "https://pypi.org/simple" }
dependencies = [
    { name = "colorama", marker = "sys_platform == 'win32'" },
    { name = "decorator" },
    { name = "ipython-pygments-lexers" },
    { name = "jedi" },
    { name = "matplotlib-inline" },
    { name = "pexpect", marker = "sys_platform != 'emscripten' and sys_platform != 'win32'" },
    { name = "prompt-toolkit" },
    { name = "pygments" },
    { name = "stack-data" },
    { name = "traitlets" },
    { name = "typing-extensions", marker = "python_full_version < '3.12'" },
]
sdist = { url = "https://files.pythonhosted.org/packages/dc/09/4c7e06b96fbd203e06567b60fb41b06db606b6a82db6db7b2c85bb72a15c/ipython-9.3.0.tar.gz", hash = "sha256:79eb896f9f23f50ad16c3bc205f686f6e030ad246cc309c6279a242b14afe9d8", size = 4426460, upload-time = "2025-05-31T16:34:55.678Z" }
wheels = [
    { url = "https://files.pythonhosted.org/packages/3c/99/9ed3d52d00f1846679e3aa12e2326ac7044b5e7f90dc822b60115fa533ca/ipython-9.3.0-py3-none-any.whl", hash = "sha256:1a0b6dd9221a1f5dddf725b57ac0cb6fddc7b5f470576231ae9162b9b3455a04", size = 605320, upload-time = "2025-05-31T16:34:52.154Z" },
]

[[package]]
name = "ipython-pygments-lexers"
version = "1.1.1"
source = { registry = "https://pypi.org/simple" }
dependencies = [
    { name = "pygments" },
]
sdist = { url = "https://files.pythonhosted.org/packages/ef/4c/5dd1d8af08107f88c7f741ead7a40854b8ac24ddf9ae850afbcf698aa552/ipython_pygments_lexers-1.1.1.tar.gz", hash = "sha256:09c0138009e56b6854f9535736f4171d855c8c08a563a0dcd8022f78355c7e81", size = 8393, upload-time = "2025-01-17T11:24:34.505Z" }
wheels = [
    { url = "https://files.pythonhosted.org/packages/d9/33/1f075bf72b0b747cb3288d011319aaf64083cf2efef8354174e3ed4540e2/ipython_pygments_lexers-1.1.1-py3-none-any.whl", hash = "sha256:a9462224a505ade19a605f71f8fa63c2048833ce50abc86768a0d81d876dc81c", size = 8074, upload-time = "2025-01-17T11:24:33.271Z" },
]

[[package]]
name = "jedi"
version = "0.19.2"
source = { registry = "https://pypi.org/simple" }
dependencies = [
    { name = "parso" },
]
sdist = { url = "https://files.pythonhosted.org/packages/72/3a/79a912fbd4d8dd6fbb02bf69afd3bb72cf0c729bb3063c6f4498603db17a/jedi-0.19.2.tar.gz", hash = "sha256:4770dc3de41bde3966b02eb84fbcf557fb33cce26ad23da12c742fb50ecb11f0", size = 1231287, upload-time = "2024-11-11T01:41:42.873Z" }
wheels = [
    { url = "https://files.pythonhosted.org/packages/c0/5a/9cac0c82afec3d09ccd97c8b6502d48f165f9124db81b4bcb90b4af974ee/jedi-0.19.2-py2.py3-none-any.whl", hash = "sha256:a8ef22bde8490f57fe5c7681a3c83cb58874daf72b4784de3cce5b6ef6edb5b9", size = 1572278, upload-time = "2024-11-11T01:41:40.175Z" },
]

[[package]]
name = "jinja2"
version = "3.1.6"
source = { registry = "https://pypi.org/simple" }
dependencies = [
    { name = "markupsafe" },
]
sdist = { url = "https://files.pythonhosted.org/packages/df/bf/f7da0350254c0ed7c72f3e33cef02e048281fec7ecec5f032d4aac52226b/jinja2-3.1.6.tar.gz", hash = "sha256:0137fb05990d35f1275a587e9aee6d56da821fc83491a0fb838183be43f66d6d", size = 245115, upload-time = "2025-03-05T20:05:02.478Z" }
wheels = [
    { url = "https://files.pythonhosted.org/packages/62/a1/3d680cbfd5f4b8f15abc1d571870c5fc3e594bb582bc3b64ea099db13e56/jinja2-3.1.6-py3-none-any.whl", hash = "sha256:85ece4451f492d0c13c5dd7c13a64681a86afae63a5f347908daf103ce6d2f67", size = 134899, upload-time = "2025-03-05T20:05:00.369Z" },
]

[[package]]
name = "jupyter-client"
version = "8.6.3"
source = { registry = "https://pypi.org/simple" }
dependencies = [
    { name = "jupyter-core" },
    { name = "python-dateutil" },
    { name = "pyzmq" },
    { name = "tornado" },
    { name = "traitlets" },
]
sdist = { url = "https://files.pythonhosted.org/packages/71/22/bf9f12fdaeae18019a468b68952a60fe6dbab5d67cd2a103cac7659b41ca/jupyter_client-8.6.3.tar.gz", hash = "sha256:35b3a0947c4a6e9d589eb97d7d4cd5e90f910ee73101611f01283732bd6d9419", size = 342019, upload-time = "2024-09-17T10:44:17.613Z" }
wheels = [
    { url = "https://files.pythonhosted.org/packages/11/85/b0394e0b6fcccd2c1eeefc230978a6f8cb0c5df1e4cd3e7625735a0d7d1e/jupyter_client-8.6.3-py3-none-any.whl", hash = "sha256:e8a19cc986cc45905ac3362915f410f3af85424b4c0905e94fa5f2cb08e8f23f", size = 106105, upload-time = "2024-09-17T10:44:15.218Z" },
]

[[package]]
name = "jupyter-core"
version = "5.8.1"
source = { registry = "https://pypi.org/simple" }
dependencies = [
    { name = "platformdirs" },
    { name = "pywin32", marker = "platform_python_implementation != 'PyPy' and sys_platform == 'win32'" },
    { name = "traitlets" },
]
sdist = { url = "https://files.pythonhosted.org/packages/99/1b/72906d554acfeb588332eaaa6f61577705e9ec752ddb486f302dafa292d9/jupyter_core-5.8.1.tar.gz", hash = "sha256:0a5f9706f70e64786b75acba995988915ebd4601c8a52e534a40b51c95f59941", size = 88923, upload-time = "2025-05-27T07:38:16.655Z" }
wheels = [
    { url = "https://files.pythonhosted.org/packages/2f/57/6bffd4b20b88da3800c5d691e0337761576ee688eb01299eae865689d2df/jupyter_core-5.8.1-py3-none-any.whl", hash = "sha256:c28d268fc90fb53f1338ded2eb410704c5449a358406e8a948b75706e24863d0", size = 28880, upload-time = "2025-05-27T07:38:15.137Z" },
]

[[package]]
name = "kiwisolver"
version = "1.4.8"
source = { registry = "https://pypi.org/simple" }
sdist = { url = "https://files.pythonhosted.org/packages/82/59/7c91426a8ac292e1cdd53a63b6d9439abd573c875c3f92c146767dd33faf/kiwisolver-1.4.8.tar.gz", hash = "sha256:23d5f023bdc8c7e54eb65f03ca5d5bb25b601eac4d7f1a042888a1f45237987e", size = 97538, upload-time = "2024-12-24T18:30:51.519Z" }
wheels = [
    { url = "https://files.pythonhosted.org/packages/da/ed/c913ee28936c371418cb167b128066ffb20bbf37771eecc2c97edf8a6e4c/kiwisolver-1.4.8-cp311-cp311-macosx_10_9_universal2.whl", hash = "sha256:a4d3601908c560bdf880f07d94f31d734afd1bb71e96585cace0e38ef44c6d84", size = 124635, upload-time = "2024-12-24T18:28:51.826Z" },
    { url = "https://files.pythonhosted.org/packages/4c/45/4a7f896f7467aaf5f56ef093d1f329346f3b594e77c6a3c327b2d415f521/kiwisolver-1.4.8-cp311-cp311-macosx_10_9_x86_64.whl", hash = "sha256:856b269c4d28a5c0d5e6c1955ec36ebfd1651ac00e1ce0afa3e28da95293b561", size = 66717, upload-time = "2024-12-24T18:28:54.256Z" },
    { url = "https://files.pythonhosted.org/packages/5f/b4/c12b3ac0852a3a68f94598d4c8d569f55361beef6159dce4e7b624160da2/kiwisolver-1.4.8-cp311-cp311-macosx_11_0_arm64.whl", hash = "sha256:c2b9a96e0f326205af81a15718a9073328df1173a2619a68553decb7097fd5d7", size = 65413, upload-time = "2024-12-24T18:28:55.184Z" },
    { url = "https://files.pythonhosted.org/packages/a9/98/1df4089b1ed23d83d410adfdc5947245c753bddfbe06541c4aae330e9e70/kiwisolver-1.4.8-cp311-cp311-manylinux_2_12_i686.manylinux2010_i686.manylinux_2_17_i686.manylinux2014_i686.whl", hash = "sha256:c5020c83e8553f770cb3b5fc13faac40f17e0b205bd237aebd21d53d733adb03", size = 1343994, upload-time = "2024-12-24T18:28:57.493Z" },
    { url = "https://files.pythonhosted.org/packages/8d/bf/b4b169b050c8421a7c53ea1ea74e4ef9c335ee9013216c558a047f162d20/kiwisolver-1.4.8-cp311-cp311-manylinux_2_17_aarch64.manylinux2014_aarch64.whl", hash = "sha256:dace81d28c787956bfbfbbfd72fdcef014f37d9b48830829e488fdb32b49d954", size = 1434804, upload-time = "2024-12-24T18:29:00.077Z" },
    { url = "https://files.pythonhosted.org/packages/66/5a/e13bd341fbcf73325ea60fdc8af752addf75c5079867af2e04cc41f34434/kiwisolver-1.4.8-cp311-cp311-manylinux_2_17_ppc64le.manylinux2014_ppc64le.whl", hash = "sha256:11e1022b524bd48ae56c9b4f9296bce77e15a2e42a502cceba602f804b32bb79", size = 1450690, upload-time = "2024-12-24T18:29:01.401Z" },
    { url = "https://files.pythonhosted.org/packages/9b/4f/5955dcb376ba4a830384cc6fab7d7547bd6759fe75a09564910e9e3bb8ea/kiwisolver-1.4.8-cp311-cp311-manylinux_2_17_s390x.manylinux2014_s390x.whl", hash = "sha256:3b9b4d2892fefc886f30301cdd80debd8bb01ecdf165a449eb6e78f79f0fabd6", size = 1376839, upload-time = "2024-12-24T18:29:02.685Z" },
    { url = "https://files.pythonhosted.org/packages/3a/97/5edbed69a9d0caa2e4aa616ae7df8127e10f6586940aa683a496c2c280b9/kiwisolver-1.4.8-cp311-cp311-manylinux_2_17_x86_64.manylinux2014_x86_64.whl", hash = "sha256:3a96c0e790ee875d65e340ab383700e2b4891677b7fcd30a699146f9384a2bb0", size = 1435109, upload-time = "2024-12-24T18:29:04.113Z" },
    { url = "https://files.pythonhosted.org/packages/13/fc/e756382cb64e556af6c1809a1bbb22c141bbc2445049f2da06b420fe52bf/kiwisolver-1.4.8-cp311-cp311-musllinux_1_2_aarch64.whl", hash = "sha256:23454ff084b07ac54ca8be535f4174170c1094a4cff78fbae4f73a4bcc0d4dab", size = 2245269, upload-time = "2024-12-24T18:29:05.488Z" },
    { url = "https://files.pythonhosted.org/packages/76/15/e59e45829d7f41c776d138245cabae6515cb4eb44b418f6d4109c478b481/kiwisolver-1.4.8-cp311-cp311-musllinux_1_2_i686.whl", hash = "sha256:87b287251ad6488e95b4f0b4a79a6d04d3ea35fde6340eb38fbd1ca9cd35bbbc", size = 2393468, upload-time = "2024-12-24T18:29:06.79Z" },
    { url = "https://files.pythonhosted.org/packages/e9/39/483558c2a913ab8384d6e4b66a932406f87c95a6080112433da5ed668559/kiwisolver-1.4.8-cp311-cp311-musllinux_1_2_ppc64le.whl", hash = "sha256:b21dbe165081142b1232a240fc6383fd32cdd877ca6cc89eab93e5f5883e1c25", size = 2355394, upload-time = "2024-12-24T18:29:08.24Z" },
    { url = "https://files.pythonhosted.org/packages/01/aa/efad1fbca6570a161d29224f14b082960c7e08268a133fe5dc0f6906820e/kiwisolver-1.4.8-cp311-cp311-musllinux_1_2_s390x.whl", hash = "sha256:768cade2c2df13db52475bd28d3a3fac8c9eff04b0e9e2fda0f3760f20b3f7fc", size = 2490901, upload-time = "2024-12-24T18:29:09.653Z" },
    { url = "https://files.pythonhosted.org/packages/c9/4f/15988966ba46bcd5ab9d0c8296914436720dd67fca689ae1a75b4ec1c72f/kiwisolver-1.4.8-cp311-cp311-musllinux_1_2_x86_64.whl", hash = "sha256:d47cfb2650f0e103d4bf68b0b5804c68da97272c84bb12850d877a95c056bd67", size = 2312306, upload-time = "2024-12-24T18:29:12.644Z" },
    { url = "https://files.pythonhosted.org/packages/2d/27/bdf1c769c83f74d98cbc34483a972f221440703054894a37d174fba8aa68/kiwisolver-1.4.8-cp311-cp311-win_amd64.whl", hash = "sha256:ed33ca2002a779a2e20eeb06aea7721b6e47f2d4b8a8ece979d8ba9e2a167e34", size = 71966, upload-time = "2024-12-24T18:29:14.089Z" },
    { url = "https://files.pythonhosted.org/packages/4a/c9/9642ea855604aeb2968a8e145fc662edf61db7632ad2e4fb92424be6b6c0/kiwisolver-1.4.8-cp311-cp311-win_arm64.whl", hash = "sha256:16523b40aab60426ffdebe33ac374457cf62863e330a90a0383639ce14bf44b2", size = 65311, upload-time = "2024-12-24T18:29:15.892Z" },
    { url = "https://files.pythonhosted.org/packages/fc/aa/cea685c4ab647f349c3bc92d2daf7ae34c8e8cf405a6dcd3a497f58a2ac3/kiwisolver-1.4.8-cp312-cp312-macosx_10_13_universal2.whl", hash = "sha256:d6af5e8815fd02997cb6ad9bbed0ee1e60014438ee1a5c2444c96f87b8843502", size = 124152, upload-time = "2024-12-24T18:29:16.85Z" },
    { url = "https://files.pythonhosted.org/packages/c5/0b/8db6d2e2452d60d5ebc4ce4b204feeb16176a851fd42462f66ade6808084/kiwisolver-1.4.8-cp312-cp312-macosx_10_13_x86_64.whl", hash = "sha256:bade438f86e21d91e0cf5dd7c0ed00cda0f77c8c1616bd83f9fc157fa6760d31", size = 66555, upload-time = "2024-12-24T18:29:19.146Z" },
    { url = "https://files.pythonhosted.org/packages/60/26/d6a0db6785dd35d3ba5bf2b2df0aedc5af089962c6eb2cbf67a15b81369e/kiwisolver-1.4.8-cp312-cp312-macosx_11_0_arm64.whl", hash = "sha256:b83dc6769ddbc57613280118fb4ce3cd08899cc3369f7d0e0fab518a7cf37fdb", size = 65067, upload-time = "2024-12-24T18:29:20.096Z" },
    { url = "https://files.pythonhosted.org/packages/c9/ed/1d97f7e3561e09757a196231edccc1bcf59d55ddccefa2afc9c615abd8e0/kiwisolver-1.4.8-cp312-cp312-manylinux_2_12_i686.manylinux2010_i686.manylinux_2_17_i686.manylinux2014_i686.whl", hash = "sha256:111793b232842991be367ed828076b03d96202c19221b5ebab421ce8bcad016f", size = 1378443, upload-time = "2024-12-24T18:29:22.843Z" },
    { url = "https://files.pythonhosted.org/packages/29/61/39d30b99954e6b46f760e6289c12fede2ab96a254c443639052d1b573fbc/kiwisolver-1.4.8-cp312-cp312-manylinux_2_17_aarch64.manylinux2014_aarch64.whl", hash = "sha256:257af1622860e51b1a9d0ce387bf5c2c4f36a90594cb9514f55b074bcc787cfc", size = 1472728, upload-time = "2024-12-24T18:29:24.463Z" },
    { url = "https://files.pythonhosted.org/packages/0c/3e/804163b932f7603ef256e4a715e5843a9600802bb23a68b4e08c8c0ff61d/kiwisolver-1.4.8-cp312-cp312-manylinux_2_17_ppc64le.manylinux2014_ppc64le.whl", hash = "sha256:69b5637c3f316cab1ec1c9a12b8c5f4750a4c4b71af9157645bf32830e39c03a", size = 1478388, upload-time = "2024-12-24T18:29:25.776Z" },
    { url = "https://files.pythonhosted.org/packages/8a/9e/60eaa75169a154700be74f875a4d9961b11ba048bef315fbe89cb6999056/kiwisolver-1.4.8-cp312-cp312-manylinux_2_17_s390x.manylinux2014_s390x.whl", hash = "sha256:782bb86f245ec18009890e7cb8d13a5ef54dcf2ebe18ed65f795e635a96a1c6a", size = 1413849, upload-time = "2024-12-24T18:29:27.202Z" },
    { url = "https://files.pythonhosted.org/packages/bc/b3/9458adb9472e61a998c8c4d95cfdfec91c73c53a375b30b1428310f923e4/kiwisolver-1.4.8-cp312-cp312-manylinux_2_17_x86_64.manylinux2014_x86_64.whl", hash = "sha256:cc978a80a0db3a66d25767b03688f1147a69e6237175c0f4ffffaaedf744055a", size = 1475533, upload-time = "2024-12-24T18:29:28.638Z" },
    { url = "https://files.pythonhosted.org/packages/e4/7a/0a42d9571e35798de80aef4bb43a9b672aa7f8e58643d7bd1950398ffb0a/kiwisolver-1.4.8-cp312-cp312-musllinux_1_2_aarch64.whl", hash = "sha256:36dbbfd34838500a31f52c9786990d00150860e46cd5041386f217101350f0d3", size = 2268898, upload-time = "2024-12-24T18:29:30.368Z" },
    { url = "https://files.pythonhosted.org/packages/d9/07/1255dc8d80271400126ed8db35a1795b1a2c098ac3a72645075d06fe5c5d/kiwisolver-1.4.8-cp312-cp312-musllinux_1_2_i686.whl", hash = "sha256:eaa973f1e05131de5ff3569bbba7f5fd07ea0595d3870ed4a526d486fe57fa1b", size = 2425605, upload-time = "2024-12-24T18:29:33.151Z" },
    { url = "https://files.pythonhosted.org/packages/84/df/5a3b4cf13780ef6f6942df67b138b03b7e79e9f1f08f57c49957d5867f6e/kiwisolver-1.4.8-cp312-cp312-musllinux_1_2_ppc64le.whl", hash = "sha256:a66f60f8d0c87ab7f59b6fb80e642ebb29fec354a4dfad687ca4092ae69d04f4", size = 2375801, upload-time = "2024-12-24T18:29:34.584Z" },
    { url = "https://files.pythonhosted.org/packages/8f/10/2348d068e8b0f635c8c86892788dac7a6b5c0cb12356620ab575775aad89/kiwisolver-1.4.8-cp312-cp312-musllinux_1_2_s390x.whl", hash = "sha256:858416b7fb777a53f0c59ca08190ce24e9abbd3cffa18886a5781b8e3e26f65d", size = 2520077, upload-time = "2024-12-24T18:29:36.138Z" },
    { url = "https://files.pythonhosted.org/packages/32/d8/014b89fee5d4dce157d814303b0fce4d31385a2af4c41fed194b173b81ac/kiwisolver-1.4.8-cp312-cp312-musllinux_1_2_x86_64.whl", hash = "sha256:085940635c62697391baafaaeabdf3dd7a6c3643577dde337f4d66eba021b2b8", size = 2338410, upload-time = "2024-12-24T18:29:39.991Z" },
    { url = "https://files.pythonhosted.org/packages/bd/72/dfff0cc97f2a0776e1c9eb5bef1ddfd45f46246c6533b0191887a427bca5/kiwisolver-1.4.8-cp312-cp312-win_amd64.whl", hash = "sha256:01c3d31902c7db5fb6182832713d3b4122ad9317c2c5877d0539227d96bb2e50", size = 71853, upload-time = "2024-12-24T18:29:42.006Z" },
    { url = "https://files.pythonhosted.org/packages/dc/85/220d13d914485c0948a00f0b9eb419efaf6da81b7d72e88ce2391f7aed8d/kiwisolver-1.4.8-cp312-cp312-win_arm64.whl", hash = "sha256:a3c44cb68861de93f0c4a8175fbaa691f0aa22550c331fefef02b618a9dcb476", size = 65424, upload-time = "2024-12-24T18:29:44.38Z" },
    { url = "https://files.pythonhosted.org/packages/79/b3/e62464a652f4f8cd9006e13d07abad844a47df1e6537f73ddfbf1bc997ec/kiwisolver-1.4.8-cp313-cp313-macosx_10_13_universal2.whl", hash = "sha256:1c8ceb754339793c24aee1c9fb2485b5b1f5bb1c2c214ff13368431e51fc9a09", size = 124156, upload-time = "2024-12-24T18:29:45.368Z" },
    { url = "https://files.pythonhosted.org/packages/8d/2d/f13d06998b546a2ad4f48607a146e045bbe48030774de29f90bdc573df15/kiwisolver-1.4.8-cp313-cp313-macosx_10_13_x86_64.whl", hash = "sha256:54a62808ac74b5e55a04a408cda6156f986cefbcf0ada13572696b507cc92fa1", size = 66555, upload-time = "2024-12-24T18:29:46.37Z" },
    { url = "https://files.pythonhosted.org/packages/59/e3/b8bd14b0a54998a9fd1e8da591c60998dc003618cb19a3f94cb233ec1511/kiwisolver-1.4.8-cp313-cp313-macosx_11_0_arm64.whl", hash = "sha256:68269e60ee4929893aad82666821aaacbd455284124817af45c11e50a4b42e3c", size = 65071, upload-time = "2024-12-24T18:29:47.333Z" },
    { url = "https://files.pythonhosted.org/packages/f0/1c/6c86f6d85ffe4d0ce04228d976f00674f1df5dc893bf2dd4f1928748f187/kiwisolver-1.4.8-cp313-cp313-manylinux_2_12_i686.manylinux2010_i686.manylinux_2_17_i686.manylinux2014_i686.whl", hash = "sha256:34d142fba9c464bc3bbfeff15c96eab0e7310343d6aefb62a79d51421fcc5f1b", size = 1378053, upload-time = "2024-12-24T18:29:49.636Z" },
    { url = "https://files.pythonhosted.org/packages/4e/b9/1c6e9f6dcb103ac5cf87cb695845f5fa71379021500153566d8a8a9fc291/kiwisolver-1.4.8-cp313-cp313-manylinux_2_17_aarch64.manylinux2014_aarch64.whl", hash = "sha256:3ddc373e0eef45b59197de815b1b28ef89ae3955e7722cc9710fb91cd77b7f47", size = 1472278, upload-time = "2024-12-24T18:29:51.164Z" },
    { url = "https://files.pythonhosted.org/packages/ee/81/aca1eb176de671f8bda479b11acdc42c132b61a2ac861c883907dde6debb/kiwisolver-1.4.8-cp313-cp313-manylinux_2_17_ppc64le.manylinux2014_ppc64le.whl", hash = "sha256:77e6f57a20b9bd4e1e2cedda4d0b986ebd0216236f0106e55c28aea3d3d69b16", size = 1478139, upload-time = "2024-12-24T18:29:52.594Z" },
    { url = "https://files.pythonhosted.org/packages/49/f4/e081522473671c97b2687d380e9e4c26f748a86363ce5af48b4a28e48d06/kiwisolver-1.4.8-cp313-cp313-manylinux_2_17_s390x.manylinux2014_s390x.whl", hash = "sha256:08e77738ed7538f036cd1170cbed942ef749137b1311fa2bbe2a7fda2f6bf3cc", size = 1413517, upload-time = "2024-12-24T18:29:53.941Z" },
    { url = "https://files.pythonhosted.org/packages/8f/e9/6a7d025d8da8c4931522922cd706105aa32b3291d1add8c5427cdcd66e63/kiwisolver-1.4.8-cp313-cp313-manylinux_2_17_x86_64.manylinux2014_x86_64.whl", hash = "sha256:a5ce1e481a74b44dd5e92ff03ea0cb371ae7a0268318e202be06c8f04f4f1246", size = 1474952, upload-time = "2024-12-24T18:29:56.523Z" },
    { url = "https://files.pythonhosted.org/packages/82/13/13fa685ae167bee5d94b415991c4fc7bb0a1b6ebea6e753a87044b209678/kiwisolver-1.4.8-cp313-cp313-musllinux_1_2_aarch64.whl", hash = "sha256:fc2ace710ba7c1dfd1a3b42530b62b9ceed115f19a1656adefce7b1782a37794", size = 2269132, upload-time = "2024-12-24T18:29:57.989Z" },
    { url = "https://files.pythonhosted.org/packages/ef/92/bb7c9395489b99a6cb41d502d3686bac692586db2045adc19e45ee64ed23/kiwisolver-1.4.8-cp313-cp313-musllinux_1_2_i686.whl", hash = "sha256:3452046c37c7692bd52b0e752b87954ef86ee2224e624ef7ce6cb21e8c41cc1b", size = 2425997, upload-time = "2024-12-24T18:29:59.393Z" },
    { url = "https://files.pythonhosted.org/packages/ed/12/87f0e9271e2b63d35d0d8524954145837dd1a6c15b62a2d8c1ebe0f182b4/kiwisolver-1.4.8-cp313-cp313-musllinux_1_2_ppc64le.whl", hash = "sha256:7e9a60b50fe8b2ec6f448fe8d81b07e40141bfced7f896309df271a0b92f80f3", size = 2376060, upload-time = "2024-12-24T18:30:01.338Z" },
    { url = "https://files.pythonhosted.org/packages/02/6e/c8af39288edbce8bf0fa35dee427b082758a4b71e9c91ef18fa667782138/kiwisolver-1.4.8-cp313-cp313-musllinux_1_2_s390x.whl", hash = "sha256:918139571133f366e8362fa4a297aeba86c7816b7ecf0bc79168080e2bd79957", size = 2520471, upload-time = "2024-12-24T18:30:04.574Z" },
    { url = "https://files.pythonhosted.org/packages/13/78/df381bc7b26e535c91469f77f16adcd073beb3e2dd25042efd064af82323/kiwisolver-1.4.8-cp313-cp313-musllinux_1_2_x86_64.whl", hash = "sha256:e063ef9f89885a1d68dd8b2e18f5ead48653176d10a0e324e3b0030e3a69adeb", size = 2338793, upload-time = "2024-12-24T18:30:06.25Z" },
    { url = "https://files.pythonhosted.org/packages/d0/dc/c1abe38c37c071d0fc71c9a474fd0b9ede05d42f5a458d584619cfd2371a/kiwisolver-1.4.8-cp313-cp313-win_amd64.whl", hash = "sha256:a17b7c4f5b2c51bb68ed379defd608a03954a1845dfed7cc0117f1cc8a9b7fd2", size = 71855, upload-time = "2024-12-24T18:30:07.535Z" },
    { url = "https://files.pythonhosted.org/packages/a0/b6/21529d595b126ac298fdd90b705d87d4c5693de60023e0efcb4f387ed99e/kiwisolver-1.4.8-cp313-cp313-win_arm64.whl", hash = "sha256:3cd3bc628b25f74aedc6d374d5babf0166a92ff1317f46267f12d2ed54bc1d30", size = 65430, upload-time = "2024-12-24T18:30:08.504Z" },
    { url = "https://files.pythonhosted.org/packages/34/bd/b89380b7298e3af9b39f49334e3e2a4af0e04819789f04b43d560516c0c8/kiwisolver-1.4.8-cp313-cp313t-macosx_10_13_universal2.whl", hash = "sha256:370fd2df41660ed4e26b8c9d6bbcad668fbe2560462cba151a721d49e5b6628c", size = 126294, upload-time = "2024-12-24T18:30:09.508Z" },
    { url = "https://files.pythonhosted.org/packages/83/41/5857dc72e5e4148eaac5aa76e0703e594e4465f8ab7ec0fc60e3a9bb8fea/kiwisolver-1.4.8-cp313-cp313t-macosx_10_13_x86_64.whl", hash = "sha256:84a2f830d42707de1d191b9490ac186bf7997a9495d4e9072210a1296345f7dc", size = 67736, upload-time = "2024-12-24T18:30:11.039Z" },
    { url = "https://files.pythonhosted.org/packages/e1/d1/be059b8db56ac270489fb0b3297fd1e53d195ba76e9bbb30e5401fa6b759/kiwisolver-1.4.8-cp313-cp313t-macosx_11_0_arm64.whl", hash = "sha256:7a3ad337add5148cf51ce0b55642dc551c0b9d6248458a757f98796ca7348712", size = 66194, upload-time = "2024-12-24T18:30:14.886Z" },
    { url = "https://files.pythonhosted.org/packages/e1/83/4b73975f149819eb7dcf9299ed467eba068ecb16439a98990dcb12e63fdd/kiwisolver-1.4.8-cp313-cp313t-manylinux_2_12_i686.manylinux2010_i686.manylinux_2_17_i686.manylinux2014_i686.whl", hash = "sha256:7506488470f41169b86d8c9aeff587293f530a23a23a49d6bc64dab66bedc71e", size = 1465942, upload-time = "2024-12-24T18:30:18.927Z" },
    { url = "https://files.pythonhosted.org/packages/c7/2c/30a5cdde5102958e602c07466bce058b9d7cb48734aa7a4327261ac8e002/kiwisolver-1.4.8-cp313-cp313t-manylinux_2_17_aarch64.manylinux2014_aarch64.whl", hash = "sha256:2f0121b07b356a22fb0414cec4666bbe36fd6d0d759db3d37228f496ed67c880", size = 1595341, upload-time = "2024-12-24T18:30:22.102Z" },
    { url = "https://files.pythonhosted.org/packages/ff/9b/1e71db1c000385aa069704f5990574b8244cce854ecd83119c19e83c9586/kiwisolver-1.4.8-cp313-cp313t-manylinux_2_17_ppc64le.manylinux2014_ppc64le.whl", hash = "sha256:d6d6bd87df62c27d4185de7c511c6248040afae67028a8a22012b010bc7ad062", size = 1598455, upload-time = "2024-12-24T18:30:24.947Z" },
    { url = "https://files.pythonhosted.org/packages/85/92/c8fec52ddf06231b31cbb779af77e99b8253cd96bd135250b9498144c78b/kiwisolver-1.4.8-cp313-cp313t-manylinux_2_17_s390x.manylinux2014_s390x.whl", hash = "sha256:291331973c64bb9cce50bbe871fb2e675c4331dab4f31abe89f175ad7679a4d7", size = 1522138, upload-time = "2024-12-24T18:30:26.286Z" },
    { url = "https://files.pythonhosted.org/packages/0b/51/9eb7e2cd07a15d8bdd976f6190c0164f92ce1904e5c0c79198c4972926b7/kiwisolver-1.4.8-cp313-cp313t-manylinux_2_17_x86_64.manylinux2014_x86_64.whl", hash = "sha256:893f5525bb92d3d735878ec00f781b2de998333659507d29ea4466208df37bed", size = 1582857, upload-time = "2024-12-24T18:30:28.86Z" },
    { url = "https://files.pythonhosted.org/packages/0f/95/c5a00387a5405e68ba32cc64af65ce881a39b98d73cc394b24143bebc5b8/kiwisolver-1.4.8-cp313-cp313t-musllinux_1_2_aarch64.whl", hash = "sha256:b47a465040146981dc9db8647981b8cb96366fbc8d452b031e4f8fdffec3f26d", size = 2293129, upload-time = "2024-12-24T18:30:30.34Z" },
    { url = "https://files.pythonhosted.org/packages/44/83/eeb7af7d706b8347548313fa3a3a15931f404533cc54fe01f39e830dd231/kiwisolver-1.4.8-cp313-cp313t-musllinux_1_2_i686.whl", hash = "sha256:99cea8b9dd34ff80c521aef46a1dddb0dcc0283cf18bde6d756f1e6f31772165", size = 2421538, upload-time = "2024-12-24T18:30:33.334Z" },
    { url = "https://files.pythonhosted.org/packages/05/f9/27e94c1b3eb29e6933b6986ffc5fa1177d2cd1f0c8efc5f02c91c9ac61de/kiwisolver-1.4.8-cp313-cp313t-musllinux_1_2_ppc64le.whl", hash = "sha256:151dffc4865e5fe6dafce5480fab84f950d14566c480c08a53c663a0020504b6", size = 2390661, upload-time = "2024-12-24T18:30:34.939Z" },
    { url = "https://files.pythonhosted.org/packages/d9/d4/3c9735faa36ac591a4afcc2980d2691000506050b7a7e80bcfe44048daa7/kiwisolver-1.4.8-cp313-cp313t-musllinux_1_2_s390x.whl", hash = "sha256:577facaa411c10421314598b50413aa1ebcf5126f704f1e5d72d7e4e9f020d90", size = 2546710, upload-time = "2024-12-24T18:30:37.281Z" },
    { url = "https://files.pythonhosted.org/packages/4c/fa/be89a49c640930180657482a74970cdcf6f7072c8d2471e1babe17a222dc/kiwisolver-1.4.8-cp313-cp313t-musllinux_1_2_x86_64.whl", hash = "sha256:be4816dc51c8a471749d664161b434912eee82f2ea66bd7628bd14583a833e85", size = 2349213, upload-time = "2024-12-24T18:30:40.019Z" },
]

[[package]]
name = "loguru"
version = "0.7.3"
source = { registry = "https://pypi.org/simple" }
dependencies = [
    { name = "colorama", marker = "sys_platform == 'win32'" },
    { name = "win32-setctime", marker = "sys_platform == 'win32'" },
]
sdist = { url = "https://files.pythonhosted.org/packages/3a/05/a1dae3dffd1116099471c643b8924f5aa6524411dc6c63fdae648c4f1aca/loguru-0.7.3.tar.gz", hash = "sha256:19480589e77d47b8d85b2c827ad95d49bf31b0dcde16593892eb51dd18706eb6", size = 63559, upload-time = "2024-12-06T11:20:56.608Z" }
wheels = [
    { url = "https://files.pythonhosted.org/packages/0c/29/0348de65b8cc732daa3e33e67806420b2ae89bdce2b04af740289c5c6c8c/loguru-0.7.3-py3-none-any.whl", hash = "sha256:31a33c10c8e1e10422bfd431aeb5d351c7cf7fa671e3c4df004162264b28220c", size = 61595, upload-time = "2024-12-06T11:20:54.538Z" },
]

[[package]]
name = "lxml"
version = "5.4.0"
source = { registry = "https://pypi.org/simple" }
sdist = { url = "https://files.pythonhosted.org/packages/76/3d/14e82fc7c8fb1b7761f7e748fd47e2ec8276d137b6acfe5a4bb73853e08f/lxml-5.4.0.tar.gz", hash = "sha256:d12832e1dbea4be280b22fd0ea7c9b87f0d8fc51ba06e92dc62d52f804f78ebd", size = 3679479, upload-time = "2025-04-23T01:50:29.322Z" }
wheels = [
    { url = "https://files.pythonhosted.org/packages/81/2d/67693cc8a605a12e5975380d7ff83020dcc759351b5a066e1cced04f797b/lxml-5.4.0-cp311-cp311-macosx_10_9_universal2.whl", hash = "sha256:98a3912194c079ef37e716ed228ae0dcb960992100461b704aea4e93af6b0bb9", size = 8083240, upload-time = "2025-04-23T01:45:18.566Z" },
    { url = "https://files.pythonhosted.org/packages/73/53/b5a05ab300a808b72e848efd152fe9c022c0181b0a70b8bca1199f1bed26/lxml-5.4.0-cp311-cp311-macosx_10_9_x86_64.whl", hash = "sha256:0ea0252b51d296a75f6118ed0d8696888e7403408ad42345d7dfd0d1e93309a7", size = 4387685, upload-time = "2025-04-23T01:45:21.387Z" },
    { url = "https://files.pythonhosted.org/packages/d8/cb/1a3879c5f512bdcd32995c301886fe082b2edd83c87d41b6d42d89b4ea4d/lxml-5.4.0-cp311-cp311-manylinux_2_12_i686.manylinux2010_i686.manylinux_2_17_i686.manylinux2014_i686.whl", hash = "sha256:b92b69441d1bd39f4940f9eadfa417a25862242ca2c396b406f9272ef09cdcaa", size = 4991164, upload-time = "2025-04-23T01:45:23.849Z" },
    { url = "https://files.pythonhosted.org/packages/f9/94/bbc66e42559f9d04857071e3b3d0c9abd88579367fd2588a4042f641f57e/lxml-5.4.0-cp311-cp311-manylinux_2_17_aarch64.manylinux2014_aarch64.whl", hash = "sha256:20e16c08254b9b6466526bc1828d9370ee6c0d60a4b64836bc3ac2917d1e16df", size = 4746206, upload-time = "2025-04-23T01:45:26.361Z" },
    { url = "https://files.pythonhosted.org/packages/66/95/34b0679bee435da2d7cae895731700e519a8dfcab499c21662ebe671603e/lxml-5.4.0-cp311-cp311-manylinux_2_17_ppc64le.manylinux2014_ppc64le.whl", hash = "sha256:7605c1c32c3d6e8c990dd28a0970a3cbbf1429d5b92279e37fda05fb0c92190e", size = 5342144, upload-time = "2025-04-23T01:45:28.939Z" },
    { url = "https://files.pythonhosted.org/packages/e0/5d/abfcc6ab2fa0be72b2ba938abdae1f7cad4c632f8d552683ea295d55adfb/lxml-5.4.0-cp311-cp311-manylinux_2_17_s390x.manylinux2014_s390x.whl", hash = "sha256:ecf4c4b83f1ab3d5a7ace10bafcb6f11df6156857a3c418244cef41ca9fa3e44", size = 4825124, upload-time = "2025-04-23T01:45:31.361Z" },
    { url = "https://files.pythonhosted.org/packages/5a/78/6bd33186c8863b36e084f294fc0a5e5eefe77af95f0663ef33809cc1c8aa/lxml-5.4.0-cp311-cp311-manylinux_2_17_x86_64.manylinux2014_x86_64.whl", hash = "sha256:0cef4feae82709eed352cd7e97ae062ef6ae9c7b5dbe3663f104cd2c0e8d94ba", size = 4876520, upload-time = "2025-04-23T01:45:34.191Z" },
    { url = "https://files.pythonhosted.org/packages/3b/74/4d7ad4839bd0fc64e3d12da74fc9a193febb0fae0ba6ebd5149d4c23176a/lxml-5.4.0-cp311-cp311-manylinux_2_28_aarch64.whl", hash = "sha256:df53330a3bff250f10472ce96a9af28628ff1f4efc51ccba351a8820bca2a8ba", size = 4765016, upload-time = "2025-04-23T01:45:36.7Z" },
    { url = "https://files.pythonhosted.org/packages/24/0d/0a98ed1f2471911dadfc541003ac6dd6879fc87b15e1143743ca20f3e973/lxml-5.4.0-cp311-cp311-manylinux_2_28_ppc64le.whl", hash = "sha256:aefe1a7cb852fa61150fcb21a8c8fcea7b58c4cb11fbe59c97a0a4b31cae3c8c", size = 5362884, upload-time = "2025-04-23T01:45:39.291Z" },
    { url = "https://files.pythonhosted.org/packages/48/de/d4f7e4c39740a6610f0f6959052b547478107967362e8424e1163ec37ae8/lxml-5.4.0-cp311-cp311-manylinux_2_28_s390x.whl", hash = "sha256:ef5a7178fcc73b7d8c07229e89f8eb45b2908a9238eb90dcfc46571ccf0383b8", size = 4902690, upload-time = "2025-04-23T01:45:42.386Z" },
    { url = "https://files.pythonhosted.org/packages/07/8c/61763abd242af84f355ca4ef1ee096d3c1b7514819564cce70fd18c22e9a/lxml-5.4.0-cp311-cp311-manylinux_2_28_x86_64.whl", hash = "sha256:d2ed1b3cb9ff1c10e6e8b00941bb2e5bb568b307bfc6b17dffbbe8be5eecba86", size = 4944418, upload-time = "2025-04-23T01:45:46.051Z" },
    { url = "https://files.pythonhosted.org/packages/f9/c5/6d7e3b63e7e282619193961a570c0a4c8a57fe820f07ca3fe2f6bd86608a/lxml-5.4.0-cp311-cp311-musllinux_1_2_aarch64.whl", hash = "sha256:72ac9762a9f8ce74c9eed4a4e74306f2f18613a6b71fa065495a67ac227b3056", size = 4827092, upload-time = "2025-04-23T01:45:48.943Z" },
    { url = "https://files.pythonhosted.org/packages/71/4a/e60a306df54680b103348545706a98a7514a42c8b4fbfdcaa608567bb065/lxml-5.4.0-cp311-cp311-musllinux_1_2_ppc64le.whl", hash = "sha256:f5cb182f6396706dc6cc1896dd02b1c889d644c081b0cdec38747573db88a7d7", size = 5418231, upload-time = "2025-04-23T01:45:51.481Z" },
    { url = "https://files.pythonhosted.org/packages/27/f2/9754aacd6016c930875854f08ac4b192a47fe19565f776a64004aa167521/lxml-5.4.0-cp311-cp311-musllinux_1_2_s390x.whl", hash = "sha256:3a3178b4873df8ef9457a4875703488eb1622632a9cee6d76464b60e90adbfcd", size = 5261798, upload-time = "2025-04-23T01:45:54.146Z" },
    { url = "https://files.pythonhosted.org/packages/38/a2/0c49ec6941428b1bd4f280650d7b11a0f91ace9db7de32eb7aa23bcb39ff/lxml-5.4.0-cp311-cp311-musllinux_1_2_x86_64.whl", hash = "sha256:e094ec83694b59d263802ed03a8384594fcce477ce484b0cbcd0008a211ca751", size = 4988195, upload-time = "2025-04-23T01:45:56.685Z" },
    { url = "https://files.pythonhosted.org/packages/7a/75/87a3963a08eafc46a86c1131c6e28a4de103ba30b5ae903114177352a3d7/lxml-5.4.0-cp311-cp311-win32.whl", hash = "sha256:4329422de653cdb2b72afa39b0aa04252fca9071550044904b2e7036d9d97fe4", size = 3474243, upload-time = "2025-04-23T01:45:58.863Z" },
    { url = "https://files.pythonhosted.org/packages/fa/f9/1f0964c4f6c2be861c50db380c554fb8befbea98c6404744ce243a3c87ef/lxml-5.4.0-cp311-cp311-win_amd64.whl", hash = "sha256:fd3be6481ef54b8cfd0e1e953323b7aa9d9789b94842d0e5b142ef4bb7999539", size = 3815197, upload-time = "2025-04-23T01:46:01.096Z" },
    { url = "https://files.pythonhosted.org/packages/f8/4c/d101ace719ca6a4ec043eb516fcfcb1b396a9fccc4fcd9ef593df34ba0d5/lxml-5.4.0-cp312-cp312-macosx_10_9_universal2.whl", hash = "sha256:b5aff6f3e818e6bdbbb38e5967520f174b18f539c2b9de867b1e7fde6f8d95a4", size = 8127392, upload-time = "2025-04-23T01:46:04.09Z" },
    { url = "https://files.pythonhosted.org/packages/11/84/beddae0cec4dd9ddf46abf156f0af451c13019a0fa25d7445b655ba5ccb7/lxml-5.4.0-cp312-cp312-macosx_10_9_x86_64.whl", hash = "sha256:942a5d73f739ad7c452bf739a62a0f83e2578afd6b8e5406308731f4ce78b16d", size = 4415103, upload-time = "2025-04-23T01:46:07.227Z" },
    { url = "https://files.pythonhosted.org/packages/d0/25/d0d93a4e763f0462cccd2b8a665bf1e4343dd788c76dcfefa289d46a38a9/lxml-5.4.0-cp312-cp312-manylinux_2_12_i686.manylinux2010_i686.manylinux_2_17_i686.manylinux2014_i686.whl", hash = "sha256:460508a4b07364d6abf53acaa0a90b6d370fafde5693ef37602566613a9b0779", size = 5024224, upload-time = "2025-04-23T01:46:10.237Z" },
    { url = "https://files.pythonhosted.org/packages/31/ce/1df18fb8f7946e7f3388af378b1f34fcf253b94b9feedb2cec5969da8012/lxml-5.4.0-cp312-cp312-manylinux_2_17_aarch64.manylinux2014_aarch64.whl", hash = "sha256:529024ab3a505fed78fe3cc5ddc079464e709f6c892733e3f5842007cec8ac6e", size = 4769913, upload-time = "2025-04-23T01:46:12.757Z" },
    { url = "https://files.pythonhosted.org/packages/4e/62/f4a6c60ae7c40d43657f552f3045df05118636be1165b906d3423790447f/lxml-5.4.0-cp312-cp312-manylinux_2_17_ppc64le.manylinux2014_ppc64le.whl", hash = "sha256:7ca56ebc2c474e8f3d5761debfd9283b8b18c76c4fc0967b74aeafba1f5647f9", size = 5290441, upload-time = "2025-04-23T01:46:16.037Z" },
    { url = "https://files.pythonhosted.org/packages/9e/aa/04f00009e1e3a77838c7fc948f161b5d2d5de1136b2b81c712a263829ea4/lxml-5.4.0-cp312-cp312-manylinux_2_17_s390x.manylinux2014_s390x.whl", hash = "sha256:a81e1196f0a5b4167a8dafe3a66aa67c4addac1b22dc47947abd5d5c7a3f24b5", size = 4820165, upload-time = "2025-04-23T01:46:19.137Z" },
    { url = "https://files.pythonhosted.org/packages/c9/1f/e0b2f61fa2404bf0f1fdf1898377e5bd1b74cc9b2cf2c6ba8509b8f27990/lxml-5.4.0-cp312-cp312-manylinux_2_17_x86_64.manylinux2014_x86_64.whl", hash = "sha256:00b8686694423ddae324cf614e1b9659c2edb754de617703c3d29ff568448df5", size = 4932580, upload-time = "2025-04-23T01:46:21.963Z" },
    { url = "https://files.pythonhosted.org/packages/24/a2/8263f351b4ffe0ed3e32ea7b7830f845c795349034f912f490180d88a877/lxml-5.4.0-cp312-cp312-manylinux_2_28_aarch64.whl", hash = "sha256:c5681160758d3f6ac5b4fea370495c48aac0989d6a0f01bb9a72ad8ef5ab75c4", size = 4759493, upload-time = "2025-04-23T01:46:24.316Z" },
    { url = "https://files.pythonhosted.org/packages/05/00/41db052f279995c0e35c79d0f0fc9f8122d5b5e9630139c592a0b58c71b4/lxml-5.4.0-cp312-cp312-manylinux_2_28_ppc64le.whl", hash = "sha256:2dc191e60425ad70e75a68c9fd90ab284df64d9cd410ba8d2b641c0c45bc006e", size = 5324679, upload-time = "2025-04-23T01:46:27.097Z" },
    { url = "https://files.pythonhosted.org/packages/1d/be/ee99e6314cdef4587617d3b3b745f9356d9b7dd12a9663c5f3b5734b64ba/lxml-5.4.0-cp312-cp312-manylinux_2_28_s390x.whl", hash = "sha256:67f779374c6b9753ae0a0195a892a1c234ce8416e4448fe1e9f34746482070a7", size = 4890691, upload-time = "2025-04-23T01:46:30.009Z" },
    { url = "https://files.pythonhosted.org/packages/ad/36/239820114bf1d71f38f12208b9c58dec033cbcf80101cde006b9bde5cffd/lxml-5.4.0-cp312-cp312-manylinux_2_28_x86_64.whl", hash = "sha256:79d5bfa9c1b455336f52343130b2067164040604e41f6dc4d8313867ed540079", size = 4955075, upload-time = "2025-04-23T01:46:32.33Z" },
    { url = "https://files.pythonhosted.org/packages/d4/e1/1b795cc0b174efc9e13dbd078a9ff79a58728a033142bc6d70a1ee8fc34d/lxml-5.4.0-cp312-cp312-musllinux_1_2_aarch64.whl", hash = "sha256:3d3c30ba1c9b48c68489dc1829a6eede9873f52edca1dda900066542528d6b20", size = 4838680, upload-time = "2025-04-23T01:46:34.852Z" },
    { url = "https://files.pythonhosted.org/packages/72/48/3c198455ca108cec5ae3662ae8acd7fd99476812fd712bb17f1b39a0b589/lxml-5.4.0-cp312-cp312-musllinux_1_2_ppc64le.whl", hash = "sha256:1af80c6316ae68aded77e91cd9d80648f7dd40406cef73df841aa3c36f6907c8", size = 5391253, upload-time = "2025-04-23T01:46:37.608Z" },
    { url = "https://files.pythonhosted.org/packages/d6/10/5bf51858971c51ec96cfc13e800a9951f3fd501686f4c18d7d84fe2d6352/lxml-5.4.0-cp312-cp312-musllinux_1_2_s390x.whl", hash = "sha256:4d885698f5019abe0de3d352caf9466d5de2baded00a06ef3f1216c1a58ae78f", size = 5261651, upload-time = "2025-04-23T01:46:40.183Z" },
    { url = "https://files.pythonhosted.org/packages/2b/11/06710dd809205377da380546f91d2ac94bad9ff735a72b64ec029f706c85/lxml-5.4.0-cp312-cp312-musllinux_1_2_x86_64.whl", hash = "sha256:aea53d51859b6c64e7c51d522c03cc2c48b9b5d6172126854cc7f01aa11f52bc", size = 5024315, upload-time = "2025-04-23T01:46:43.333Z" },
    { url = "https://files.pythonhosted.org/packages/f5/b0/15b6217834b5e3a59ebf7f53125e08e318030e8cc0d7310355e6edac98ef/lxml-5.4.0-cp312-cp312-win32.whl", hash = "sha256:d90b729fd2732df28130c064aac9bb8aff14ba20baa4aee7bd0795ff1187545f", size = 3486149, upload-time = "2025-04-23T01:46:45.684Z" },
    { url = "https://files.pythonhosted.org/packages/91/1e/05ddcb57ad2f3069101611bd5f5084157d90861a2ef460bf42f45cced944/lxml-5.4.0-cp312-cp312-win_amd64.whl", hash = "sha256:1dc4ca99e89c335a7ed47d38964abcb36c5910790f9bd106f2a8fa2ee0b909d2", size = 3817095, upload-time = "2025-04-23T01:46:48.521Z" },
    { url = "https://files.pythonhosted.org/packages/87/cb/2ba1e9dd953415f58548506fa5549a7f373ae55e80c61c9041b7fd09a38a/lxml-5.4.0-cp313-cp313-macosx_10_13_universal2.whl", hash = "sha256:773e27b62920199c6197130632c18fb7ead3257fce1ffb7d286912e56ddb79e0", size = 8110086, upload-time = "2025-04-23T01:46:52.218Z" },
    { url = "https://files.pythonhosted.org/packages/b5/3e/6602a4dca3ae344e8609914d6ab22e52ce42e3e1638c10967568c5c1450d/lxml-5.4.0-cp313-cp313-macosx_10_13_x86_64.whl", hash = "sha256:ce9c671845de9699904b1e9df95acfe8dfc183f2310f163cdaa91a3535af95de", size = 4404613, upload-time = "2025-04-23T01:46:55.281Z" },
    { url = "https://files.pythonhosted.org/packages/4c/72/bf00988477d3bb452bef9436e45aeea82bb40cdfb4684b83c967c53909c7/lxml-5.4.0-cp313-cp313-manylinux_2_12_i686.manylinux2010_i686.manylinux_2_17_i686.manylinux2014_i686.whl", hash = "sha256:9454b8d8200ec99a224df8854786262b1bd6461f4280064c807303c642c05e76", size = 5012008, upload-time = "2025-04-23T01:46:57.817Z" },
    { url = "https://files.pythonhosted.org/packages/92/1f/93e42d93e9e7a44b2d3354c462cd784dbaaf350f7976b5d7c3f85d68d1b1/lxml-5.4.0-cp313-cp313-manylinux_2_17_aarch64.manylinux2014_aarch64.whl", hash = "sha256:cccd007d5c95279e529c146d095f1d39ac05139de26c098166c4beb9374b0f4d", size = 4760915, upload-time = "2025-04-23T01:47:00.745Z" },
    { url = "https://files.pythonhosted.org/packages/45/0b/363009390d0b461cf9976a499e83b68f792e4c32ecef092f3f9ef9c4ba54/lxml-5.4.0-cp313-cp313-manylinux_2_17_ppc64le.manylinux2014_ppc64le.whl", hash = "sha256:0fce1294a0497edb034cb416ad3e77ecc89b313cff7adbee5334e4dc0d11f422", size = 5283890, upload-time = "2025-04-23T01:47:04.702Z" },
    { url = "https://files.pythonhosted.org/packages/19/dc/6056c332f9378ab476c88e301e6549a0454dbee8f0ae16847414f0eccb74/lxml-5.4.0-cp313-cp313-manylinux_2_17_s390x.manylinux2014_s390x.whl", hash = "sha256:24974f774f3a78ac12b95e3a20ef0931795ff04dbb16db81a90c37f589819551", size = 4812644, upload-time = "2025-04-23T01:47:07.833Z" },
    { url = "https://files.pythonhosted.org/packages/ee/8a/f8c66bbb23ecb9048a46a5ef9b495fd23f7543df642dabeebcb2eeb66592/lxml-5.4.0-cp313-cp313-manylinux_2_17_x86_64.manylinux2014_x86_64.whl", hash = "sha256:497cab4d8254c2a90bf988f162ace2ddbfdd806fce3bda3f581b9d24c852e03c", size = 4921817, upload-time = "2025-04-23T01:47:10.317Z" },
    { url = "https://files.pythonhosted.org/packages/04/57/2e537083c3f381f83d05d9b176f0d838a9e8961f7ed8ddce3f0217179ce3/lxml-5.4.0-cp313-cp313-manylinux_2_28_aarch64.whl", hash = "sha256:e794f698ae4c5084414efea0f5cc9f4ac562ec02d66e1484ff822ef97c2cadff", size = 4753916, upload-time = "2025-04-23T01:47:12.823Z" },
    { url = "https://files.pythonhosted.org/packages/d8/80/ea8c4072109a350848f1157ce83ccd9439601274035cd045ac31f47f3417/lxml-5.4.0-cp313-cp313-manylinux_2_28_ppc64le.whl", hash = "sha256:2c62891b1ea3094bb12097822b3d44b93fc6c325f2043c4d2736a8ff09e65f60", size = 5289274, upload-time = "2025-04-23T01:47:15.916Z" },
    { url = "https://files.pythonhosted.org/packages/b3/47/c4be287c48cdc304483457878a3f22999098b9a95f455e3c4bda7ec7fc72/lxml-5.4.0-cp313-cp313-manylinux_2_28_s390x.whl", hash = "sha256:142accb3e4d1edae4b392bd165a9abdee8a3c432a2cca193df995bc3886249c8", size = 4874757, upload-time = "2025-04-23T01:47:19.793Z" },
    { url = "https://files.pythonhosted.org/packages/2f/04/6ef935dc74e729932e39478e44d8cfe6a83550552eaa072b7c05f6f22488/lxml-5.4.0-cp313-cp313-manylinux_2_28_x86_64.whl", hash = "sha256:1a42b3a19346e5601d1b8296ff6ef3d76038058f311902edd574461e9c036982", size = 4947028, upload-time = "2025-04-23T01:47:22.401Z" },
    { url = "https://files.pythonhosted.org/packages/cb/f9/c33fc8daa373ef8a7daddb53175289024512b6619bc9de36d77dca3df44b/lxml-5.4.0-cp313-cp313-musllinux_1_2_aarch64.whl", hash = "sha256:4291d3c409a17febf817259cb37bc62cb7eb398bcc95c1356947e2871911ae61", size = 4834487, upload-time = "2025-04-23T01:47:25.513Z" },
    { url = "https://files.pythonhosted.org/packages/8d/30/fc92bb595bcb878311e01b418b57d13900f84c2b94f6eca9e5073ea756e6/lxml-5.4.0-cp313-cp313-musllinux_1_2_ppc64le.whl", hash = "sha256:4f5322cf38fe0e21c2d73901abf68e6329dc02a4994e483adbcf92b568a09a54", size = 5381688, upload-time = "2025-04-23T01:47:28.454Z" },
    { url = "https://files.pythonhosted.org/packages/43/d1/3ba7bd978ce28bba8e3da2c2e9d5ae3f8f521ad3f0ca6ea4788d086ba00d/lxml-5.4.0-cp313-cp313-musllinux_1_2_s390x.whl", hash = "sha256:0be91891bdb06ebe65122aa6bf3fc94489960cf7e03033c6f83a90863b23c58b", size = 5242043, upload-time = "2025-04-23T01:47:31.208Z" },
    { url = "https://files.pythonhosted.org/packages/ee/cd/95fa2201041a610c4d08ddaf31d43b98ecc4b1d74b1e7245b1abdab443cb/lxml-5.4.0-cp313-cp313-musllinux_1_2_x86_64.whl", hash = "sha256:15a665ad90054a3d4f397bc40f73948d48e36e4c09f9bcffc7d90c87410e478a", size = 5021569, upload-time = "2025-04-23T01:47:33.805Z" },
    { url = "https://files.pythonhosted.org/packages/2d/a6/31da006fead660b9512d08d23d31e93ad3477dd47cc42e3285f143443176/lxml-5.4.0-cp313-cp313-win32.whl", hash = "sha256:d5663bc1b471c79f5c833cffbc9b87d7bf13f87e055a5c86c363ccd2348d7e82", size = 3485270, upload-time = "2025-04-23T01:47:36.133Z" },
    { url = "https://files.pythonhosted.org/packages/fc/14/c115516c62a7d2499781d2d3d7215218c0731b2c940753bf9f9b7b73924d/lxml-5.4.0-cp313-cp313-win_amd64.whl", hash = "sha256:bcb7a1096b4b6b24ce1ac24d4942ad98f983cd3810f9711bcd0293f43a9d8b9f", size = 3814606, upload-time = "2025-04-23T01:47:39.028Z" },
]

[[package]]
name = "markdown-it-py"
version = "3.0.0"
source = { registry = "https://pypi.org/simple" }
dependencies = [
    { name = "mdurl" },
]
sdist = { url = "https://files.pythonhosted.org/packages/38/71/3b932df36c1a044d397a1f92d1cf91ee0a503d91e470cbd670aa66b07ed0/markdown-it-py-3.0.0.tar.gz", hash = "sha256:e3f60a94fa066dc52ec76661e37c851cb232d92f9886b15cb560aaada2df8feb", size = 74596, upload-time = "2023-06-03T06:41:14.443Z" }
wheels = [
    { url = "https://files.pythonhosted.org/packages/42/d7/1ec15b46af6af88f19b8e5ffea08fa375d433c998b8a7639e76935c14f1f/markdown_it_py-3.0.0-py3-none-any.whl", hash = "sha256:355216845c60bd96232cd8d8c40e8f9765cc86f46880e43a8fd22dc1a1a8cab1", size = 87528, upload-time = "2023-06-03T06:41:11.019Z" },
]

[[package]]
name = "markupsafe"
version = "3.0.2"
source = { registry = "https://pypi.org/simple" }
sdist = { url = "https://files.pythonhosted.org/packages/b2/97/5d42485e71dfc078108a86d6de8fa46db44a1a9295e89c5d6d4a06e23a62/markupsafe-3.0.2.tar.gz", hash = "sha256:ee55d3edf80167e48ea11a923c7386f4669df67d7994554387f84e7d8b0a2bf0", size = 20537, upload-time = "2024-10-18T15:21:54.129Z" }
wheels = [
    { url = "https://files.pythonhosted.org/packages/6b/28/bbf83e3f76936960b850435576dd5e67034e200469571be53f69174a2dfd/MarkupSafe-3.0.2-cp311-cp311-macosx_10_9_universal2.whl", hash = "sha256:9025b4018f3a1314059769c7bf15441064b2207cb3f065e6ea1e7359cb46db9d", size = 14353, upload-time = "2024-10-18T15:21:02.187Z" },
    { url = "https://files.pythonhosted.org/packages/6c/30/316d194b093cde57d448a4c3209f22e3046c5bb2fb0820b118292b334be7/MarkupSafe-3.0.2-cp311-cp311-macosx_11_0_arm64.whl", hash = "sha256:93335ca3812df2f366e80509ae119189886b0f3c2b81325d39efdb84a1e2ae93", size = 12392, upload-time = "2024-10-18T15:21:02.941Z" },
    { url = "https://files.pythonhosted.org/packages/f2/96/9cdafba8445d3a53cae530aaf83c38ec64c4d5427d975c974084af5bc5d2/MarkupSafe-3.0.2-cp311-cp311-manylinux_2_17_aarch64.manylinux2014_aarch64.whl", hash = "sha256:2cb8438c3cbb25e220c2ab33bb226559e7afb3baec11c4f218ffa7308603c832", size = 23984, upload-time = "2024-10-18T15:21:03.953Z" },
    { url = "https://files.pythonhosted.org/packages/f1/a4/aefb044a2cd8d7334c8a47d3fb2c9f328ac48cb349468cc31c20b539305f/MarkupSafe-3.0.2-cp311-cp311-manylinux_2_17_x86_64.manylinux2014_x86_64.whl", hash = "sha256:a123e330ef0853c6e822384873bef7507557d8e4a082961e1defa947aa59ba84", size = 23120, upload-time = "2024-10-18T15:21:06.495Z" },
    { url = "https://files.pythonhosted.org/packages/8d/21/5e4851379f88f3fad1de30361db501300d4f07bcad047d3cb0449fc51f8c/MarkupSafe-3.0.2-cp311-cp311-manylinux_2_5_i686.manylinux1_i686.manylinux_2_17_i686.manylinux2014_i686.whl", hash = "sha256:1e084f686b92e5b83186b07e8a17fc09e38fff551f3602b249881fec658d3eca", size = 23032, upload-time = "2024-10-18T15:21:07.295Z" },
    { url = "https://files.pythonhosted.org/packages/00/7b/e92c64e079b2d0d7ddf69899c98842f3f9a60a1ae72657c89ce2655c999d/MarkupSafe-3.0.2-cp311-cp311-musllinux_1_2_aarch64.whl", hash = "sha256:d8213e09c917a951de9d09ecee036d5c7d36cb6cb7dbaece4c71a60d79fb9798", size = 24057, upload-time = "2024-10-18T15:21:08.073Z" },
    { url = "https://files.pythonhosted.org/packages/f9/ac/46f960ca323037caa0a10662ef97d0a4728e890334fc156b9f9e52bcc4ca/MarkupSafe-3.0.2-cp311-cp311-musllinux_1_2_i686.whl", hash = "sha256:5b02fb34468b6aaa40dfc198d813a641e3a63b98c2b05a16b9f80b7ec314185e", size = 23359, upload-time = "2024-10-18T15:21:09.318Z" },
    { url = "https://files.pythonhosted.org/packages/69/84/83439e16197337b8b14b6a5b9c2105fff81d42c2a7c5b58ac7b62ee2c3b1/MarkupSafe-3.0.2-cp311-cp311-musllinux_1_2_x86_64.whl", hash = "sha256:0bff5e0ae4ef2e1ae4fdf2dfd5b76c75e5c2fa4132d05fc1b0dabcd20c7e28c4", size = 23306, upload-time = "2024-10-18T15:21:10.185Z" },
    { url = "https://files.pythonhosted.org/packages/9a/34/a15aa69f01e2181ed8d2b685c0d2f6655d5cca2c4db0ddea775e631918cd/MarkupSafe-3.0.2-cp311-cp311-win32.whl", hash = "sha256:6c89876f41da747c8d3677a2b540fb32ef5715f97b66eeb0c6b66f5e3ef6f59d", size = 15094, upload-time = "2024-10-18T15:21:11.005Z" },
    { url = "https://files.pythonhosted.org/packages/da/b8/3a3bd761922d416f3dc5d00bfbed11f66b1ab89a0c2b6e887240a30b0f6b/MarkupSafe-3.0.2-cp311-cp311-win_amd64.whl", hash = "sha256:70a87b411535ccad5ef2f1df5136506a10775d267e197e4cf531ced10537bd6b", size = 15521, upload-time = "2024-10-18T15:21:12.911Z" },
    { url = "https://files.pythonhosted.org/packages/22/09/d1f21434c97fc42f09d290cbb6350d44eb12f09cc62c9476effdb33a18aa/MarkupSafe-3.0.2-cp312-cp312-macosx_10_13_universal2.whl", hash = "sha256:9778bd8ab0a994ebf6f84c2b949e65736d5575320a17ae8984a77fab08db94cf", size = 14274, upload-time = "2024-10-18T15:21:13.777Z" },
    { url = "https://files.pythonhosted.org/packages/6b/b0/18f76bba336fa5aecf79d45dcd6c806c280ec44538b3c13671d49099fdd0/MarkupSafe-3.0.2-cp312-cp312-macosx_11_0_arm64.whl", hash = "sha256:846ade7b71e3536c4e56b386c2a47adf5741d2d8b94ec9dc3e92e5e1ee1e2225", size = 12348, upload-time = "2024-10-18T15:21:14.822Z" },
    { url = "https://files.pythonhosted.org/packages/e0/25/dd5c0f6ac1311e9b40f4af06c78efde0f3b5cbf02502f8ef9501294c425b/MarkupSafe-3.0.2-cp312-cp312-manylinux_2_17_aarch64.manylinux2014_aarch64.whl", hash = "sha256:1c99d261bd2d5f6b59325c92c73df481e05e57f19837bdca8413b9eac4bd8028", size = 24149, upload-time = "2024-10-18T15:21:15.642Z" },
    { url = "https://files.pythonhosted.org/packages/f3/f0/89e7aadfb3749d0f52234a0c8c7867877876e0a20b60e2188e9850794c17/MarkupSafe-3.0.2-cp312-cp312-manylinux_2_17_x86_64.manylinux2014_x86_64.whl", hash = "sha256:e17c96c14e19278594aa4841ec148115f9c7615a47382ecb6b82bd8fea3ab0c8", size = 23118, upload-time = "2024-10-18T15:21:17.133Z" },
    { url = "https://files.pythonhosted.org/packages/d5/da/f2eeb64c723f5e3777bc081da884b414671982008c47dcc1873d81f625b6/MarkupSafe-3.0.2-cp312-cp312-manylinux_2_5_i686.manylinux1_i686.manylinux_2_17_i686.manylinux2014_i686.whl", hash = "sha256:88416bd1e65dcea10bc7569faacb2c20ce071dd1f87539ca2ab364bf6231393c", size = 22993, upload-time = "2024-10-18T15:21:18.064Z" },
    { url = "https://files.pythonhosted.org/packages/da/0e/1f32af846df486dce7c227fe0f2398dc7e2e51d4a370508281f3c1c5cddc/MarkupSafe-3.0.2-cp312-cp312-musllinux_1_2_aarch64.whl", hash = "sha256:2181e67807fc2fa785d0592dc2d6206c019b9502410671cc905d132a92866557", size = 24178, upload-time = "2024-10-18T15:21:18.859Z" },
    { url = "https://files.pythonhosted.org/packages/c4/f6/bb3ca0532de8086cbff5f06d137064c8410d10779c4c127e0e47d17c0b71/MarkupSafe-3.0.2-cp312-cp312-musllinux_1_2_i686.whl", hash = "sha256:52305740fe773d09cffb16f8ed0427942901f00adedac82ec8b67752f58a1b22", size = 23319, upload-time = "2024-10-18T15:21:19.671Z" },
    { url = "https://files.pythonhosted.org/packages/a2/82/8be4c96ffee03c5b4a034e60a31294daf481e12c7c43ab8e34a1453ee48b/MarkupSafe-3.0.2-cp312-cp312-musllinux_1_2_x86_64.whl", hash = "sha256:ad10d3ded218f1039f11a75f8091880239651b52e9bb592ca27de44eed242a48", size = 23352, upload-time = "2024-10-18T15:21:20.971Z" },
    { url = "https://files.pythonhosted.org/packages/51/ae/97827349d3fcffee7e184bdf7f41cd6b88d9919c80f0263ba7acd1bbcb18/MarkupSafe-3.0.2-cp312-cp312-win32.whl", hash = "sha256:0f4ca02bea9a23221c0182836703cbf8930c5e9454bacce27e767509fa286a30", size = 15097, upload-time = "2024-10-18T15:21:22.646Z" },
    { url = "https://files.pythonhosted.org/packages/c1/80/a61f99dc3a936413c3ee4e1eecac96c0da5ed07ad56fd975f1a9da5bc630/MarkupSafe-3.0.2-cp312-cp312-win_amd64.whl", hash = "sha256:8e06879fc22a25ca47312fbe7c8264eb0b662f6db27cb2d3bbbc74b1df4b9b87", size = 15601, upload-time = "2024-10-18T15:21:23.499Z" },
    { url = "https://files.pythonhosted.org/packages/83/0e/67eb10a7ecc77a0c2bbe2b0235765b98d164d81600746914bebada795e97/MarkupSafe-3.0.2-cp313-cp313-macosx_10_13_universal2.whl", hash = "sha256:ba9527cdd4c926ed0760bc301f6728ef34d841f405abf9d4f959c478421e4efd", size = 14274, upload-time = "2024-10-18T15:21:24.577Z" },
    { url = "https://files.pythonhosted.org/packages/2b/6d/9409f3684d3335375d04e5f05744dfe7e9f120062c9857df4ab490a1031a/MarkupSafe-3.0.2-cp313-cp313-macosx_11_0_arm64.whl", hash = "sha256:f8b3d067f2e40fe93e1ccdd6b2e1d16c43140e76f02fb1319a05cf2b79d99430", size = 12352, upload-time = "2024-10-18T15:21:25.382Z" },
    { url = "https://files.pythonhosted.org/packages/d2/f5/6eadfcd3885ea85fe2a7c128315cc1bb7241e1987443d78c8fe712d03091/MarkupSafe-3.0.2-cp313-cp313-manylinux_2_17_aarch64.manylinux2014_aarch64.whl", hash = "sha256:569511d3b58c8791ab4c2e1285575265991e6d8f8700c7be0e88f86cb0672094", size = 24122, upload-time = "2024-10-18T15:21:26.199Z" },
    { url = "https://files.pythonhosted.org/packages/0c/91/96cf928db8236f1bfab6ce15ad070dfdd02ed88261c2afafd4b43575e9e9/MarkupSafe-3.0.2-cp313-cp313-manylinux_2_17_x86_64.manylinux2014_x86_64.whl", hash = "sha256:15ab75ef81add55874e7ab7055e9c397312385bd9ced94920f2802310c930396", size = 23085, upload-time = "2024-10-18T15:21:27.029Z" },
    { url = "https://files.pythonhosted.org/packages/c2/cf/c9d56af24d56ea04daae7ac0940232d31d5a8354f2b457c6d856b2057d69/MarkupSafe-3.0.2-cp313-cp313-manylinux_2_5_i686.manylinux1_i686.manylinux_2_17_i686.manylinux2014_i686.whl", hash = "sha256:f3818cb119498c0678015754eba762e0d61e5b52d34c8b13d770f0719f7b1d79", size = 22978, upload-time = "2024-10-18T15:21:27.846Z" },
    { url = "https://files.pythonhosted.org/packages/2a/9f/8619835cd6a711d6272d62abb78c033bda638fdc54c4e7f4272cf1c0962b/MarkupSafe-3.0.2-cp313-cp313-musllinux_1_2_aarch64.whl", hash = "sha256:cdb82a876c47801bb54a690c5ae105a46b392ac6099881cdfb9f6e95e4014c6a", size = 24208, upload-time = "2024-10-18T15:21:28.744Z" },
    { url = "https://files.pythonhosted.org/packages/f9/bf/176950a1792b2cd2102b8ffeb5133e1ed984547b75db47c25a67d3359f77/MarkupSafe-3.0.2-cp313-cp313-musllinux_1_2_i686.whl", hash = "sha256:cabc348d87e913db6ab4aa100f01b08f481097838bdddf7c7a84b7575b7309ca", size = 23357, upload-time = "2024-10-18T15:21:29.545Z" },
    { url = "https://files.pythonhosted.org/packages/ce/4f/9a02c1d335caabe5c4efb90e1b6e8ee944aa245c1aaaab8e8a618987d816/MarkupSafe-3.0.2-cp313-cp313-musllinux_1_2_x86_64.whl", hash = "sha256:444dcda765c8a838eaae23112db52f1efaf750daddb2d9ca300bcae1039adc5c", size = 23344, upload-time = "2024-10-18T15:21:30.366Z" },
    { url = "https://files.pythonhosted.org/packages/ee/55/c271b57db36f748f0e04a759ace9f8f759ccf22b4960c270c78a394f58be/MarkupSafe-3.0.2-cp313-cp313-win32.whl", hash = "sha256:bcf3e58998965654fdaff38e58584d8937aa3096ab5354d493c77d1fdd66d7a1", size = 15101, upload-time = "2024-10-18T15:21:31.207Z" },
    { url = "https://files.pythonhosted.org/packages/29/88/07df22d2dd4df40aba9f3e402e6dc1b8ee86297dddbad4872bd5e7b0094f/MarkupSafe-3.0.2-cp313-cp313-win_amd64.whl", hash = "sha256:e6a2a455bd412959b57a172ce6328d2dd1f01cb2135efda2e4576e8a23fa3b0f", size = 15603, upload-time = "2024-10-18T15:21:32.032Z" },
    { url = "https://files.pythonhosted.org/packages/62/6a/8b89d24db2d32d433dffcd6a8779159da109842434f1dd2f6e71f32f738c/MarkupSafe-3.0.2-cp313-cp313t-macosx_10_13_universal2.whl", hash = "sha256:b5a6b3ada725cea8a5e634536b1b01c30bcdcd7f9c6fff4151548d5bf6b3a36c", size = 14510, upload-time = "2024-10-18T15:21:33.625Z" },
    { url = "https://files.pythonhosted.org/packages/7a/06/a10f955f70a2e5a9bf78d11a161029d278eeacbd35ef806c3fd17b13060d/MarkupSafe-3.0.2-cp313-cp313t-macosx_11_0_arm64.whl", hash = "sha256:a904af0a6162c73e3edcb969eeeb53a63ceeb5d8cf642fade7d39e7963a22ddb", size = 12486, upload-time = "2024-10-18T15:21:34.611Z" },
    { url = "https://files.pythonhosted.org/packages/34/cf/65d4a571869a1a9078198ca28f39fba5fbb910f952f9dbc5220afff9f5e6/MarkupSafe-3.0.2-cp313-cp313t-manylinux_2_17_aarch64.manylinux2014_aarch64.whl", hash = "sha256:4aa4e5faecf353ed117801a068ebab7b7e09ffb6e1d5e412dc852e0da018126c", size = 25480, upload-time = "2024-10-18T15:21:35.398Z" },
    { url = "https://files.pythonhosted.org/packages/0c/e3/90e9651924c430b885468b56b3d597cabf6d72be4b24a0acd1fa0e12af67/MarkupSafe-3.0.2-cp313-cp313t-manylinux_2_17_x86_64.manylinux2014_x86_64.whl", hash = "sha256:c0ef13eaeee5b615fb07c9a7dadb38eac06a0608b41570d8ade51c56539e509d", size = 23914, upload-time = "2024-10-18T15:21:36.231Z" },
    { url = "https://files.pythonhosted.org/packages/66/8c/6c7cf61f95d63bb866db39085150df1f2a5bd3335298f14a66b48e92659c/MarkupSafe-3.0.2-cp313-cp313t-manylinux_2_5_i686.manylinux1_i686.manylinux_2_17_i686.manylinux2014_i686.whl", hash = "sha256:d16a81a06776313e817c951135cf7340a3e91e8c1ff2fac444cfd75fffa04afe", size = 23796, upload-time = "2024-10-18T15:21:37.073Z" },
    { url = "https://files.pythonhosted.org/packages/bb/35/cbe9238ec3f47ac9a7c8b3df7a808e7cb50fe149dc7039f5f454b3fba218/MarkupSafe-3.0.2-cp313-cp313t-musllinux_1_2_aarch64.whl", hash = "sha256:6381026f158fdb7c72a168278597a5e3a5222e83ea18f543112b2662a9b699c5", size = 25473, upload-time = "2024-10-18T15:21:37.932Z" },
    { url = "https://files.pythonhosted.org/packages/e6/32/7621a4382488aa283cc05e8984a9c219abad3bca087be9ec77e89939ded9/MarkupSafe-3.0.2-cp313-cp313t-musllinux_1_2_i686.whl", hash = "sha256:3d79d162e7be8f996986c064d1c7c817f6df3a77fe3d6859f6f9e7be4b8c213a", size = 24114, upload-time = "2024-10-18T15:21:39.799Z" },
    { url = "https://files.pythonhosted.org/packages/0d/80/0985960e4b89922cb5a0bac0ed39c5b96cbc1a536a99f30e8c220a996ed9/MarkupSafe-3.0.2-cp313-cp313t-musllinux_1_2_x86_64.whl", hash = "sha256:131a3c7689c85f5ad20f9f6fb1b866f402c445b220c19fe4308c0b147ccd2ad9", size = 24098, upload-time = "2024-10-18T15:21:40.813Z" },
    { url = "https://files.pythonhosted.org/packages/82/78/fedb03c7d5380df2427038ec8d973587e90561b2d90cd472ce9254cf348b/MarkupSafe-3.0.2-cp313-cp313t-win32.whl", hash = "sha256:ba8062ed2cf21c07a9e295d5b8a2a5ce678b913b45fdf68c32d95d6c1291e0b6", size = 15208, upload-time = "2024-10-18T15:21:41.814Z" },
    { url = "https://files.pythonhosted.org/packages/4f/65/6079a46068dfceaeabb5dcad6d674f5f5c61a6fa5673746f42a9f4c233b3/MarkupSafe-3.0.2-cp313-cp313t-win_amd64.whl", hash = "sha256:e444a31f8db13eb18ada366ab3cf45fd4b31e4db1236a4448f68778c1d1a5a2f", size = 15739, upload-time = "2024-10-18T15:21:42.784Z" },
]

[[package]]
name = "matplotlib"
version = "3.10.3"
source = { registry = "https://pypi.org/simple" }
dependencies = [
    { name = "contourpy" },
    { name = "cycler" },
    { name = "fonttools" },
    { name = "kiwisolver" },
    { name = "numpy" },
    { name = "packaging" },
    { name = "pillow" },
    { name = "pyparsing" },
    { name = "python-dateutil" },
]
sdist = { url = "https://files.pythonhosted.org/packages/26/91/d49359a21893183ed2a5b6c76bec40e0b1dcbf8ca148f864d134897cfc75/matplotlib-3.10.3.tar.gz", hash = "sha256:2f82d2c5bb7ae93aaaa4cd42aca65d76ce6376f83304fa3a630b569aca274df0", size = 34799811, upload-time = "2025-05-08T19:10:54.39Z" }
wheels = [
    { url = "https://files.pythonhosted.org/packages/f5/bd/af9f655456f60fe1d575f54fb14704ee299b16e999704817a7645dfce6b0/matplotlib-3.10.3-cp311-cp311-macosx_10_12_x86_64.whl", hash = "sha256:0ef061f74cd488586f552d0c336b2f078d43bc00dc473d2c3e7bfee2272f3fa8", size = 8178873, upload-time = "2025-05-08T19:09:53.857Z" },
    { url = "https://files.pythonhosted.org/packages/c2/86/e1c86690610661cd716eda5f9d0b35eaf606ae6c9b6736687cfc8f2d0cd8/matplotlib-3.10.3-cp311-cp311-macosx_11_0_arm64.whl", hash = "sha256:d96985d14dc5f4a736bbea4b9de9afaa735f8a0fc2ca75be2fa9e96b2097369d", size = 8052205, upload-time = "2025-05-08T19:09:55.684Z" },
    { url = "https://files.pythonhosted.org/packages/54/51/a9f8e49af3883dacddb2da1af5fca1f7468677f1188936452dd9aaaeb9ed/matplotlib-3.10.3-cp311-cp311-manylinux_2_17_aarch64.manylinux2014_aarch64.whl", hash = "sha256:7c5f0283da91e9522bdba4d6583ed9d5521566f63729ffb68334f86d0bb98049", size = 8465823, upload-time = "2025-05-08T19:09:57.442Z" },
    { url = "https://files.pythonhosted.org/packages/e7/e3/c82963a3b86d6e6d5874cbeaa390166458a7f1961bab9feb14d3d1a10f02/matplotlib-3.10.3-cp311-cp311-manylinux_2_17_x86_64.manylinux2014_x86_64.whl", hash = "sha256:fdfa07c0ec58035242bc8b2c8aae37037c9a886370eef6850703d7583e19964b", size = 8606464, upload-time = "2025-05-08T19:09:59.471Z" },
    { url = "https://files.pythonhosted.org/packages/0e/34/24da1027e7fcdd9e82da3194c470143c551852757a4b473a09a012f5b945/matplotlib-3.10.3-cp311-cp311-musllinux_1_2_x86_64.whl", hash = "sha256:c0b9849a17bce080a16ebcb80a7b714b5677d0ec32161a2cc0a8e5a6030ae220", size = 9413103, upload-time = "2025-05-08T19:10:03.208Z" },
    { url = "https://files.pythonhosted.org/packages/a6/da/948a017c3ea13fd4a97afad5fdebe2f5bbc4d28c0654510ce6fd6b06b7bd/matplotlib-3.10.3-cp311-cp311-win_amd64.whl", hash = "sha256:eef6ed6c03717083bc6d69c2d7ee8624205c29a8e6ea5a31cd3492ecdbaee1e1", size = 8065492, upload-time = "2025-05-08T19:10:05.271Z" },
    { url = "https://files.pythonhosted.org/packages/eb/43/6b80eb47d1071f234ef0c96ca370c2ca621f91c12045f1401b5c9b28a639/matplotlib-3.10.3-cp312-cp312-macosx_10_13_x86_64.whl", hash = "sha256:0ab1affc11d1f495ab9e6362b8174a25afc19c081ba5b0775ef00533a4236eea", size = 8179689, upload-time = "2025-05-08T19:10:07.602Z" },
    { url = "https://files.pythonhosted.org/packages/0f/70/d61a591958325c357204870b5e7b164f93f2a8cca1dc6ce940f563909a13/matplotlib-3.10.3-cp312-cp312-macosx_11_0_arm64.whl", hash = "sha256:2a818d8bdcafa7ed2eed74487fdb071c09c1ae24152d403952adad11fa3c65b4", size = 8050466, upload-time = "2025-05-08T19:10:09.383Z" },
    { url = "https://files.pythonhosted.org/packages/e7/75/70c9d2306203148cc7902a961240c5927dd8728afedf35e6a77e105a2985/matplotlib-3.10.3-cp312-cp312-manylinux_2_17_aarch64.manylinux2014_aarch64.whl", hash = "sha256:748ebc3470c253e770b17d8b0557f0aa85cf8c63fd52f1a61af5b27ec0b7ffee", size = 8456252, upload-time = "2025-05-08T19:10:11.958Z" },
    { url = "https://files.pythonhosted.org/packages/c4/91/ba0ae1ff4b3f30972ad01cd4a8029e70a0ec3b8ea5be04764b128b66f763/matplotlib-3.10.3-cp312-cp312-manylinux_2_17_x86_64.manylinux2014_x86_64.whl", hash = "sha256:ed70453fd99733293ace1aec568255bc51c6361cb0da94fa5ebf0649fdb2150a", size = 8601321, upload-time = "2025-05-08T19:10:14.47Z" },
    { url = "https://files.pythonhosted.org/packages/d2/88/d636041eb54a84b889e11872d91f7cbf036b3b0e194a70fa064eb8b04f7a/matplotlib-3.10.3-cp312-cp312-musllinux_1_2_x86_64.whl", hash = "sha256:dbed9917b44070e55640bd13419de83b4c918e52d97561544814ba463811cbc7", size = 9406972, upload-time = "2025-05-08T19:10:16.569Z" },
    { url = "https://files.pythonhosted.org/packages/b1/79/0d1c165eac44405a86478082e225fce87874f7198300bbebc55faaf6d28d/matplotlib-3.10.3-cp312-cp312-win_amd64.whl", hash = "sha256:cf37d8c6ef1a48829443e8ba5227b44236d7fcaf7647caa3178a4ff9f7a5be05", size = 8067954, upload-time = "2025-05-08T19:10:18.663Z" },
    { url = "https://files.pythonhosted.org/packages/3b/c1/23cfb566a74c696a3b338d8955c549900d18fe2b898b6e94d682ca21e7c2/matplotlib-3.10.3-cp313-cp313-macosx_10_13_x86_64.whl", hash = "sha256:9f2efccc8dcf2b86fc4ee849eea5dcaecedd0773b30f47980dc0cbeabf26ec84", size = 8180318, upload-time = "2025-05-08T19:10:20.426Z" },
    { url = "https://files.pythonhosted.org/packages/6c/0c/02f1c3b66b30da9ee343c343acbb6251bef5b01d34fad732446eaadcd108/matplotlib-3.10.3-cp313-cp313-macosx_11_0_arm64.whl", hash = "sha256:3ddbba06a6c126e3301c3d272a99dcbe7f6c24c14024e80307ff03791a5f294e", size = 8051132, upload-time = "2025-05-08T19:10:22.569Z" },
    { url = "https://files.pythonhosted.org/packages/b4/ab/8db1a5ac9b3a7352fb914133001dae889f9fcecb3146541be46bed41339c/matplotlib-3.10.3-cp313-cp313-manylinux_2_17_aarch64.manylinux2014_aarch64.whl", hash = "sha256:748302b33ae9326995b238f606e9ed840bf5886ebafcb233775d946aa8107a15", size = 8457633, upload-time = "2025-05-08T19:10:24.749Z" },
    { url = "https://files.pythonhosted.org/packages/f5/64/41c4367bcaecbc03ef0d2a3ecee58a7065d0a36ae1aa817fe573a2da66d4/matplotlib-3.10.3-cp313-cp313-manylinux_2_17_x86_64.manylinux2014_x86_64.whl", hash = "sha256:a80fcccbef63302c0efd78042ea3c2436104c5b1a4d3ae20f864593696364ac7", size = 8601031, upload-time = "2025-05-08T19:10:27.03Z" },
    { url = "https://files.pythonhosted.org/packages/12/6f/6cc79e9e5ab89d13ed64da28898e40fe5b105a9ab9c98f83abd24e46d7d7/matplotlib-3.10.3-cp313-cp313-musllinux_1_2_x86_64.whl", hash = "sha256:55e46cbfe1f8586adb34f7587c3e4f7dedc59d5226719faf6cb54fc24f2fd52d", size = 9406988, upload-time = "2025-05-08T19:10:29.056Z" },
    { url = "https://files.pythonhosted.org/packages/b1/0f/eed564407bd4d935ffabf561ed31099ed609e19287409a27b6d336848653/matplotlib-3.10.3-cp313-cp313-win_amd64.whl", hash = "sha256:151d89cb8d33cb23345cd12490c76fd5d18a56581a16d950b48c6ff19bb2ab93", size = 8068034, upload-time = "2025-05-08T19:10:31.221Z" },
    { url = "https://files.pythonhosted.org/packages/3e/e5/2f14791ff69b12b09e9975e1d116d9578ac684460860ce542c2588cb7a1c/matplotlib-3.10.3-cp313-cp313t-macosx_10_13_x86_64.whl", hash = "sha256:c26dd9834e74d164d06433dc7be5d75a1e9890b926b3e57e74fa446e1a62c3e2", size = 8218223, upload-time = "2025-05-08T19:10:33.114Z" },
    { url = "https://files.pythonhosted.org/packages/5c/08/30a94afd828b6e02d0a52cae4a29d6e9ccfcf4c8b56cc28b021d3588873e/matplotlib-3.10.3-cp313-cp313t-macosx_11_0_arm64.whl", hash = "sha256:24853dad5b8c84c8c2390fc31ce4858b6df504156893292ce8092d190ef8151d", size = 8094985, upload-time = "2025-05-08T19:10:35.337Z" },
    { url = "https://files.pythonhosted.org/packages/89/44/f3bc6b53066c889d7a1a3ea8094c13af6a667c5ca6220ec60ecceec2dabe/matplotlib-3.10.3-cp313-cp313t-manylinux_2_17_aarch64.manylinux2014_aarch64.whl", hash = "sha256:68f7878214d369d7d4215e2a9075fef743be38fa401d32e6020bab2dfabaa566", size = 8483109, upload-time = "2025-05-08T19:10:37.611Z" },
    { url = "https://files.pythonhosted.org/packages/ba/c7/473bc559beec08ebee9f86ca77a844b65747e1a6c2691e8c92e40b9f42a8/matplotlib-3.10.3-cp313-cp313t-manylinux_2_17_x86_64.manylinux2014_x86_64.whl", hash = "sha256:f6929fc618cb6db9cb75086f73b3219bbb25920cb24cee2ea7a12b04971a4158", size = 8618082, upload-time = "2025-05-08T19:10:39.892Z" },
    { url = "https://files.pythonhosted.org/packages/d8/e9/6ce8edd264c8819e37bbed8172e0ccdc7107fe86999b76ab5752276357a4/matplotlib-3.10.3-cp313-cp313t-musllinux_1_2_x86_64.whl", hash = "sha256:6c7818292a5cc372a2dc4c795e5c356942eb8350b98ef913f7fda51fe175ac5d", size = 9413699, upload-time = "2025-05-08T19:10:42.376Z" },
    { url = "https://files.pythonhosted.org/packages/1b/92/9a45c91089c3cf690b5badd4be81e392ff086ccca8a1d4e3a08463d8a966/matplotlib-3.10.3-cp313-cp313t-win_amd64.whl", hash = "sha256:4f23ffe95c5667ef8a2b56eea9b53db7f43910fa4a2d5472ae0f72b64deab4d5", size = 8139044, upload-time = "2025-05-08T19:10:44.551Z" },
]

[[package]]
name = "matplotlib-inline"
version = "0.1.7"
source = { registry = "https://pypi.org/simple" }
dependencies = [
    { name = "traitlets" },
]
sdist = { url = "https://files.pythonhosted.org/packages/99/5b/a36a337438a14116b16480db471ad061c36c3694df7c2084a0da7ba538b7/matplotlib_inline-0.1.7.tar.gz", hash = "sha256:8423b23ec666be3d16e16b60bdd8ac4e86e840ebd1dd11a30b9f117f2fa0ab90", size = 8159, upload-time = "2024-04-15T13:44:44.803Z" }
wheels = [
    { url = "https://files.pythonhosted.org/packages/8f/8e/9ad090d3553c280a8060fbf6e24dc1c0c29704ee7d1c372f0c174aa59285/matplotlib_inline-0.1.7-py3-none-any.whl", hash = "sha256:df192d39a4ff8f21b1895d72e6a13f5fcc5099f00fa84384e0ea28c2cc0653ca", size = 9899, upload-time = "2024-04-15T13:44:43.265Z" },
]

[[package]]
name = "mdurl"
version = "0.1.2"
source = { registry = "https://pypi.org/simple" }
sdist = { url = "https://files.pythonhosted.org/packages/d6/54/cfe61301667036ec958cb99bd3efefba235e65cdeb9c84d24a8293ba1d90/mdurl-0.1.2.tar.gz", hash = "sha256:bb413d29f5eea38f31dd4754dd7377d4465116fb207585f97bf925588687c1ba", size = 8729, upload-time = "2022-08-14T12:40:10.846Z" }
wheels = [
    { url = "https://files.pythonhosted.org/packages/b3/38/89ba8ad64ae25be8de66a6d463314cf1eb366222074cfda9ee839c56a4b4/mdurl-0.1.2-py3-none-any.whl", hash = "sha256:84008a41e51615a49fc9966191ff91509e3c40b939176e643fd50a5c2196b8f8", size = 9979, upload-time = "2022-08-14T12:40:09.779Z" },
]

[[package]]
name = "mpmath"
version = "1.3.0"
source = { registry = "https://pypi.org/simple" }
sdist = { url = "https://files.pythonhosted.org/packages/e0/47/dd32fa426cc72114383ac549964eecb20ecfd886d1e5ccf5340b55b02f57/mpmath-1.3.0.tar.gz", hash = "sha256:7a28eb2a9774d00c7bc92411c19a89209d5da7c4c9a9e227be8330a23a25b91f", size = 508106, upload-time = "2023-03-07T16:47:11.061Z" }
wheels = [
    { url = "https://files.pythonhosted.org/packages/43/e3/7d92a15f894aa0c9c4b49b8ee9ac9850d6e63b03c9c32c0367a13ae62209/mpmath-1.3.0-py3-none-any.whl", hash = "sha256:a0b2b9fe80bbcd81a6647ff13108738cfb482d481d826cc0e02f5b35e5c88d2c", size = 536198, upload-time = "2023-03-07T16:47:09.197Z" },
]

[[package]]
name = "mthrottle"
version = "0.0.2"
source = { registry = "https://pypi.org/simple" }
sdist = { url = "https://files.pythonhosted.org/packages/ae/2e/bf9010dc1b2f97ee83fa6f2dd82039dc7893463594218f20c83b3dc8892d/mthrottle-0.0.2.tar.gz", hash = "sha256:c7e771e9fe02c9716e3d825c8a3f97859af693383c070175dd7a69e1a474115a", size = 16238, upload-time = "2023-12-06T18:18:13.647Z" }
wheels = [
    { url = "https://files.pythonhosted.org/packages/24/68/0a695fc6fa882a4533401b79454fe5291dd27e7a6b6806cb25b883302171/mthrottle-0.0.2-py3-none-any.whl", hash = "sha256:fc170ff29ec2e76ef57446328720e3c586dd82d9a83ccd79640c7b0f017b3a32", size = 15377, upload-time = "2023-12-06T18:18:11.775Z" },
]

[[package]]
name = "narwhals"
version = "1.43.1"
source = { registry = "https://pypi.org/simple" }
sdist = { url = "https://files.pythonhosted.org/packages/61/82/9f351a79260a6456db3f53d248268b4c3791f1e3228eec3c745e8816afd6/narwhals-1.43.1.tar.gz", hash = "sha256:6ff56d600da67a0a0980b83bd5577d076772fdba96474076ba4e76c920dbc1e5", size = 496655, upload-time = "2025-06-19T09:37:56.398Z" }
wheels = [
    { url = "https://files.pythonhosted.org/packages/8f/1e/b741d4eabbde95b1790e7df3c33c6b19f9b48db98a1416c6a6f06572bc66/narwhals-1.43.1-py3-none-any.whl", hash = "sha256:1ee508fa4dc0e05aa5b88717ba11613d8d9ccf0dd1e48513d4a3afb237dba9f2", size = 362737, upload-time = "2025-06-19T09:37:54.415Z" },
]

[[package]]
name = "nest-asyncio"
version = "1.6.0"
source = { registry = "https://pypi.org/simple" }
sdist = { url = "https://files.pythonhosted.org/packages/83/f8/51569ac65d696c8ecbee95938f89d4abf00f47d58d48f6fbabfe8f0baefe/nest_asyncio-1.6.0.tar.gz", hash = "sha256:6f172d5449aca15afd6c646851f4e31e02c598d553a667e38cafa997cfec55fe", size = 7418, upload-time = "2024-01-21T14:25:19.227Z" }
wheels = [
    { url = "https://files.pythonhosted.org/packages/a0/c4/c2971a3ba4c6103a3d10c4b0f24f461ddc027f0f09763220cf35ca1401b3/nest_asyncio-1.6.0-py3-none-any.whl", hash = "sha256:87af6efd6b5e897c81050477ef65c62e2b2f35d51703cae01aff2905b1852e1c", size = 5195, upload-time = "2024-01-21T14:25:17.223Z" },
]

[[package]]
name = "networkx"
version = "3.5"
source = { registry = "https://pypi.org/simple" }
sdist = { url = "https://files.pythonhosted.org/packages/6c/4f/ccdb8ad3a38e583f214547fd2f7ff1fc160c43a75af88e6aec213404b96a/networkx-3.5.tar.gz", hash = "sha256:d4c6f9cf81f52d69230866796b82afbccdec3db7ae4fbd1b65ea750feed50037", size = 2471065, upload-time = "2025-05-29T11:35:07.804Z" }
wheels = [
    { url = "https://files.pythonhosted.org/packages/eb/8d/776adee7bbf76365fdd7f2552710282c79a4ead5d2a46408c9043a2b70ba/networkx-3.5-py3-none-any.whl", hash = "sha256:0030d386a9a06dee3565298b4a734b68589749a544acbb6c412dc9e2489ec6ec", size = 2034406, upload-time = "2025-05-29T11:35:04.961Z" },
]

[[package]]
name = "nifty-500-live-sentiment-analysis"
version = "0.1.0"
source = { virtual = "." }
dependencies = [
    { name = "beautifulsoup4" },
<<<<<<< HEAD
    { name = "curl-cffi" },
=======
    { name = "dotenv" },
>>>>>>> 64d1ba07
    { name = "duckdb" },
    { name = "google-genai" },
    { name = "httpx" },
    { name = "loguru" },
    { name = "lxml" },
    { name = "matplotlib" },
    { name = "nse" },
    { name = "pandas" },
    { name = "plotly" },
    { name = "pytz" },
    { name = "torch", version = "2.7.1", source = { registry = "https://download.pytorch.org/whl/cpu" }, marker = "sys_platform == 'darwin'" },
    { name = "torch", version = "2.7.1+cpu", source = { registry = "https://download.pytorch.org/whl/cpu" }, marker = "sys_platform != 'darwin'" },
    { name = "tqdm" },
    { name = "transformers" },
    { name = "whenever" },
]

[package.dev-dependencies]
dev = [
    { name = "bandit" },
    { name = "codespell" },
    { name = "funlog" },
    { name = "ipykernel" },
    { name = "pre-commit" },
    { name = "pytest" },
    { name = "pytest-sugar" },
    { name = "rich" },
    { name = "ruff" },
    { name = "ty" },
]

[package.metadata]
requires-dist = [
    { name = "beautifulsoup4", specifier = ">=4.13.3" },
<<<<<<< HEAD
    { name = "curl-cffi", specifier = ">=0.11.4" },
=======
    { name = "dotenv", specifier = ">=0.9.9" },
>>>>>>> 64d1ba07
    { name = "duckdb", specifier = ">=1.2.1" },
    { name = "google-genai", specifier = ">=1.21.1" },
    { name = "httpx", specifier = ">=0.28.1" },
    { name = "loguru", specifier = ">=0.7.3" },
    { name = "lxml", specifier = ">=5.3.1" },
    { name = "matplotlib", specifier = ">=3.10.1" },
    { name = "nse", specifier = ">=1.1.0" },
    { name = "pandas", specifier = ">=2.2.3" },
    { name = "plotly", specifier = ">=6.0.1" },
    { name = "pytz", specifier = ">=2025.2" },
    { name = "torch", specifier = ">=2.6.0", index = "https://download.pytorch.org/whl/cpu" },
    { name = "tqdm", specifier = ">=4.67.1" },
    { name = "transformers", specifier = ">=4.51.3" },
    { name = "whenever", specifier = ">=0.7.3" },
]

[package.metadata.requires-dev]
dev = [
    { name = "bandit", specifier = ">=1.8.5" },
    { name = "codespell", specifier = ">=2.4.1" },
    { name = "funlog", specifier = ">=0.2.1" },
    { name = "ipykernel", specifier = ">=6.29.5" },
    { name = "pre-commit", specifier = ">=4.2.0" },
    { name = "pytest", specifier = ">=8.3.5" },
    { name = "pytest-sugar", specifier = ">=1.0.0" },
    { name = "rich", specifier = ">=13.9.4" },
    { name = "ruff", specifier = ">=0.11.9" },
    { name = "ty", specifier = ">=0.0.1a11" },
]

[[package]]
name = "nodeenv"
version = "1.9.1"
source = { registry = "https://pypi.org/simple" }
sdist = { url = "https://files.pythonhosted.org/packages/43/16/fc88b08840de0e0a72a2f9d8c6bae36be573e475a6326ae854bcc549fc45/nodeenv-1.9.1.tar.gz", hash = "sha256:6ec12890a2dab7946721edbfbcd91f3319c6ccc9aec47be7c7e6b7011ee6645f", size = 47437, upload-time = "2024-06-04T18:44:11.171Z" }
wheels = [
    { url = "https://files.pythonhosted.org/packages/d2/1d/1b658dbd2b9fa9c4c9f32accbfc0205d532c8c6194dc0f2a4c0428e7128a/nodeenv-1.9.1-py2.py3-none-any.whl", hash = "sha256:ba11c9782d29c27c70ffbdda2d7415098754709be8a7056d79a737cd901155c9", size = 22314, upload-time = "2024-06-04T18:44:08.352Z" },
]

[[package]]
name = "nse"
version = "1.2.5"
source = { registry = "https://pypi.org/simple" }
dependencies = [
    { name = "mthrottle" },
]
sdist = { url = "https://files.pythonhosted.org/packages/df/1a/5e9f6c6160ace2af73fb015f07978a48104f7cb471c2eb28ae7f906f2606/nse-1.2.5.tar.gz", hash = "sha256:066f041935a52f7afa3b4a349242e83756db60e2720fc18264f12f443c9ca38f", size = 28091, upload-time = "2025-06-16T16:10:54.646Z" }
wheels = [
    { url = "https://files.pythonhosted.org/packages/27/93/0362292e2a9575a6c5a8e4f79832627d3364ed1417dfe8ef0db35352369d/nse-1.2.5-py3-none-any.whl", hash = "sha256:e49a6bb34e8be26ef78c1c67a96c1c6659781013fbebcdc6deb244572b5fb796", size = 27471, upload-time = "2025-06-16T16:10:53.47Z" },
]

[[package]]
name = "numpy"
version = "2.3.1"
source = { registry = "https://pypi.org/simple" }
sdist = { url = "https://files.pythonhosted.org/packages/2e/19/d7c972dfe90a353dbd3efbbe1d14a5951de80c99c9dc1b93cd998d51dc0f/numpy-2.3.1.tar.gz", hash = "sha256:1ec9ae20a4226da374362cca3c62cd753faf2f951440b0e3b98e93c235441d2b", size = 20390372, upload-time = "2025-06-21T12:28:33.469Z" }
wheels = [
    { url = "https://files.pythonhosted.org/packages/b0/c7/87c64d7ab426156530676000c94784ef55676df2f13b2796f97722464124/numpy-2.3.1-cp311-cp311-macosx_10_9_x86_64.whl", hash = "sha256:6ea9e48336a402551f52cd8f593343699003d2353daa4b72ce8d34f66b722070", size = 21199346, upload-time = "2025-06-21T11:47:47.57Z" },
    { url = "https://files.pythonhosted.org/packages/58/0e/0966c2f44beeac12af8d836e5b5f826a407cf34c45cb73ddcdfce9f5960b/numpy-2.3.1-cp311-cp311-macosx_11_0_arm64.whl", hash = "sha256:5ccb7336eaf0e77c1635b232c141846493a588ec9ea777a7c24d7166bb8533ae", size = 14361143, upload-time = "2025-06-21T11:48:10.766Z" },
    { url = "https://files.pythonhosted.org/packages/7d/31/6e35a247acb1bfc19226791dfc7d4c30002cd4e620e11e58b0ddf836fe52/numpy-2.3.1-cp311-cp311-macosx_14_0_arm64.whl", hash = "sha256:0bb3a4a61e1d327e035275d2a993c96fa786e4913aa089843e6a2d9dd205c66a", size = 5378989, upload-time = "2025-06-21T11:48:19.998Z" },
    { url = "https://files.pythonhosted.org/packages/b0/25/93b621219bb6f5a2d4e713a824522c69ab1f06a57cd571cda70e2e31af44/numpy-2.3.1-cp311-cp311-macosx_14_0_x86_64.whl", hash = "sha256:e344eb79dab01f1e838ebb67aab09965fb271d6da6b00adda26328ac27d4a66e", size = 6912890, upload-time = "2025-06-21T11:48:31.376Z" },
    { url = "https://files.pythonhosted.org/packages/ef/60/6b06ed98d11fb32e27fb59468b42383f3877146d3ee639f733776b6ac596/numpy-2.3.1-cp311-cp311-manylinux_2_28_aarch64.whl", hash = "sha256:467db865b392168ceb1ef1ffa6f5a86e62468c43e0cfb4ab6da667ede10e58db", size = 14569032, upload-time = "2025-06-21T11:48:52.563Z" },
    { url = "https://files.pythonhosted.org/packages/75/c9/9bec03675192077467a9c7c2bdd1f2e922bd01d3a69b15c3a0fdcd8548f6/numpy-2.3.1-cp311-cp311-manylinux_2_28_x86_64.whl", hash = "sha256:afed2ce4a84f6b0fc6c1ce734ff368cbf5a5e24e8954a338f3bdffa0718adffb", size = 16930354, upload-time = "2025-06-21T11:49:17.473Z" },
    { url = "https://files.pythonhosted.org/packages/6a/e2/5756a00cabcf50a3f527a0c968b2b4881c62b1379223931853114fa04cda/numpy-2.3.1-cp311-cp311-musllinux_1_2_aarch64.whl", hash = "sha256:0025048b3c1557a20bc80d06fdeb8cc7fc193721484cca82b2cfa072fec71a93", size = 15879605, upload-time = "2025-06-21T11:49:41.161Z" },
    { url = "https://files.pythonhosted.org/packages/ff/86/a471f65f0a86f1ca62dcc90b9fa46174dd48f50214e5446bc16a775646c5/numpy-2.3.1-cp311-cp311-musllinux_1_2_x86_64.whl", hash = "sha256:a5ee121b60aa509679b682819c602579e1df14a5b07fe95671c8849aad8f2115", size = 18666994, upload-time = "2025-06-21T11:50:08.516Z" },
    { url = "https://files.pythonhosted.org/packages/43/a6/482a53e469b32be6500aaf61cfafd1de7a0b0d484babf679209c3298852e/numpy-2.3.1-cp311-cp311-win32.whl", hash = "sha256:a8b740f5579ae4585831b3cf0e3b0425c667274f82a484866d2adf9570539369", size = 6603672, upload-time = "2025-06-21T11:50:19.584Z" },
    { url = "https://files.pythonhosted.org/packages/6b/fb/bb613f4122c310a13ec67585c70e14b03bfc7ebabd24f4d5138b97371d7c/numpy-2.3.1-cp311-cp311-win_amd64.whl", hash = "sha256:d4580adadc53311b163444f877e0789f1c8861e2698f6b2a4ca852fda154f3ff", size = 13024015, upload-time = "2025-06-21T11:50:39.139Z" },
    { url = "https://files.pythonhosted.org/packages/51/58/2d842825af9a0c041aca246dc92eb725e1bc5e1c9ac89712625db0c4e11c/numpy-2.3.1-cp311-cp311-win_arm64.whl", hash = "sha256:ec0bdafa906f95adc9a0c6f26a4871fa753f25caaa0e032578a30457bff0af6a", size = 10456989, upload-time = "2025-06-21T11:50:55.616Z" },
    { url = "https://files.pythonhosted.org/packages/c6/56/71ad5022e2f63cfe0ca93559403d0edef14aea70a841d640bd13cdba578e/numpy-2.3.1-cp312-cp312-macosx_10_13_x86_64.whl", hash = "sha256:2959d8f268f3d8ee402b04a9ec4bb7604555aeacf78b360dc4ec27f1d508177d", size = 20896664, upload-time = "2025-06-21T12:15:30.845Z" },
    { url = "https://files.pythonhosted.org/packages/25/65/2db52ba049813670f7f987cc5db6dac9be7cd95e923cc6832b3d32d87cef/numpy-2.3.1-cp312-cp312-macosx_11_0_arm64.whl", hash = "sha256:762e0c0c6b56bdedfef9a8e1d4538556438288c4276901ea008ae44091954e29", size = 14131078, upload-time = "2025-06-21T12:15:52.23Z" },
    { url = "https://files.pythonhosted.org/packages/57/dd/28fa3c17b0e751047ac928c1e1b6990238faad76e9b147e585b573d9d1bd/numpy-2.3.1-cp312-cp312-macosx_14_0_arm64.whl", hash = "sha256:867ef172a0976aaa1f1d1b63cf2090de8b636a7674607d514505fb7276ab08fc", size = 5112554, upload-time = "2025-06-21T12:16:01.434Z" },
    { url = "https://files.pythonhosted.org/packages/c9/fc/84ea0cba8e760c4644b708b6819d91784c290288c27aca916115e3311d17/numpy-2.3.1-cp312-cp312-macosx_14_0_x86_64.whl", hash = "sha256:4e602e1b8682c2b833af89ba641ad4176053aaa50f5cacda1a27004352dde943", size = 6646560, upload-time = "2025-06-21T12:16:11.895Z" },
    { url = "https://files.pythonhosted.org/packages/61/b2/512b0c2ddec985ad1e496b0bd853eeb572315c0f07cd6997473ced8f15e2/numpy-2.3.1-cp312-cp312-manylinux_2_28_aarch64.whl", hash = "sha256:8e333040d069eba1652fb08962ec5b76af7f2c7bce1df7e1418c8055cf776f25", size = 14260638, upload-time = "2025-06-21T12:16:32.611Z" },
    { url = "https://files.pythonhosted.org/packages/6e/45/c51cb248e679a6c6ab14b7a8e3ead3f4a3fe7425fc7a6f98b3f147bec532/numpy-2.3.1-cp312-cp312-manylinux_2_28_x86_64.whl", hash = "sha256:e7cbf5a5eafd8d230a3ce356d892512185230e4781a361229bd902ff403bc660", size = 16632729, upload-time = "2025-06-21T12:16:57.439Z" },
    { url = "https://files.pythonhosted.org/packages/e4/ff/feb4be2e5c09a3da161b412019caf47183099cbea1132fd98061808c2df2/numpy-2.3.1-cp312-cp312-musllinux_1_2_aarch64.whl", hash = "sha256:5f1b8f26d1086835f442286c1d9b64bb3974b0b1e41bb105358fd07d20872952", size = 15565330, upload-time = "2025-06-21T12:17:20.638Z" },
    { url = "https://files.pythonhosted.org/packages/bc/6d/ceafe87587101e9ab0d370e4f6e5f3f3a85b9a697f2318738e5e7e176ce3/numpy-2.3.1-cp312-cp312-musllinux_1_2_x86_64.whl", hash = "sha256:ee8340cb48c9b7a5899d1149eece41ca535513a9698098edbade2a8e7a84da77", size = 18361734, upload-time = "2025-06-21T12:17:47.938Z" },
    { url = "https://files.pythonhosted.org/packages/2b/19/0fb49a3ea088be691f040c9bf1817e4669a339d6e98579f91859b902c636/numpy-2.3.1-cp312-cp312-win32.whl", hash = "sha256:e772dda20a6002ef7061713dc1e2585bc1b534e7909b2030b5a46dae8ff077ab", size = 6320411, upload-time = "2025-06-21T12:17:58.475Z" },
    { url = "https://files.pythonhosted.org/packages/b1/3e/e28f4c1dd9e042eb57a3eb652f200225e311b608632bc727ae378623d4f8/numpy-2.3.1-cp312-cp312-win_amd64.whl", hash = "sha256:cfecc7822543abdea6de08758091da655ea2210b8ffa1faf116b940693d3df76", size = 12734973, upload-time = "2025-06-21T12:18:17.601Z" },
    { url = "https://files.pythonhosted.org/packages/04/a8/8a5e9079dc722acf53522b8f8842e79541ea81835e9b5483388701421073/numpy-2.3.1-cp312-cp312-win_arm64.whl", hash = "sha256:7be91b2239af2658653c5bb6f1b8bccafaf08226a258caf78ce44710a0160d30", size = 10191491, upload-time = "2025-06-21T12:18:33.585Z" },
    { url = "https://files.pythonhosted.org/packages/d4/bd/35ad97006d8abff8631293f8ea6adf07b0108ce6fec68da3c3fcca1197f2/numpy-2.3.1-cp313-cp313-macosx_10_13_x86_64.whl", hash = "sha256:25a1992b0a3fdcdaec9f552ef10d8103186f5397ab45e2d25f8ac51b1a6b97e8", size = 20889381, upload-time = "2025-06-21T12:19:04.103Z" },
    { url = "https://files.pythonhosted.org/packages/f1/4f/df5923874d8095b6062495b39729178eef4a922119cee32a12ee1bd4664c/numpy-2.3.1-cp313-cp313-macosx_11_0_arm64.whl", hash = "sha256:7dea630156d39b02a63c18f508f85010230409db5b2927ba59c8ba4ab3e8272e", size = 14152726, upload-time = "2025-06-21T12:19:25.599Z" },
    { url = "https://files.pythonhosted.org/packages/8c/0f/a1f269b125806212a876f7efb049b06c6f8772cf0121139f97774cd95626/numpy-2.3.1-cp313-cp313-macosx_14_0_arm64.whl", hash = "sha256:bada6058dd886061f10ea15f230ccf7dfff40572e99fef440a4a857c8728c9c0", size = 5105145, upload-time = "2025-06-21T12:19:34.782Z" },
    { url = "https://files.pythonhosted.org/packages/6d/63/a7f7fd5f375b0361682f6ffbf686787e82b7bbd561268e4f30afad2bb3c0/numpy-2.3.1-cp313-cp313-macosx_14_0_x86_64.whl", hash = "sha256:a894f3816eb17b29e4783e5873f92faf55b710c2519e5c351767c51f79d8526d", size = 6639409, upload-time = "2025-06-21T12:19:45.228Z" },
    { url = "https://files.pythonhosted.org/packages/bf/0d/1854a4121af895aab383f4aa233748f1df4671ef331d898e32426756a8a6/numpy-2.3.1-cp313-cp313-manylinux_2_28_aarch64.whl", hash = "sha256:18703df6c4a4fee55fd3d6e5a253d01c5d33a295409b03fda0c86b3ca2ff41a1", size = 14257630, upload-time = "2025-06-21T12:20:06.544Z" },
    { url = "https://files.pythonhosted.org/packages/50/30/af1b277b443f2fb08acf1c55ce9d68ee540043f158630d62cef012750f9f/numpy-2.3.1-cp313-cp313-manylinux_2_28_x86_64.whl", hash = "sha256:5902660491bd7a48b2ec16c23ccb9124b8abfd9583c5fdfa123fe6b421e03de1", size = 16627546, upload-time = "2025-06-21T12:20:31.002Z" },
    { url = "https://files.pythonhosted.org/packages/6e/ec/3b68220c277e463095342d254c61be8144c31208db18d3fd8ef02712bcd6/numpy-2.3.1-cp313-cp313-musllinux_1_2_aarch64.whl", hash = "sha256:36890eb9e9d2081137bd78d29050ba63b8dab95dff7912eadf1185e80074b2a0", size = 15562538, upload-time = "2025-06-21T12:20:54.322Z" },
    { url = "https://files.pythonhosted.org/packages/77/2b/4014f2bcc4404484021c74d4c5ee8eb3de7e3f7ac75f06672f8dcf85140a/numpy-2.3.1-cp313-cp313-musllinux_1_2_x86_64.whl", hash = "sha256:a780033466159c2270531e2b8ac063704592a0bc62ec4a1b991c7c40705eb0e8", size = 18360327, upload-time = "2025-06-21T12:21:21.053Z" },
    { url = "https://files.pythonhosted.org/packages/40/8d/2ddd6c9b30fcf920837b8672f6c65590c7d92e43084c25fc65edc22e93ca/numpy-2.3.1-cp313-cp313-win32.whl", hash = "sha256:39bff12c076812595c3a306f22bfe49919c5513aa1e0e70fac756a0be7c2a2b8", size = 6312330, upload-time = "2025-06-21T12:25:07.447Z" },
    { url = "https://files.pythonhosted.org/packages/dd/c8/beaba449925988d415efccb45bf977ff8327a02f655090627318f6398c7b/numpy-2.3.1-cp313-cp313-win_amd64.whl", hash = "sha256:8d5ee6eec45f08ce507a6570e06f2f879b374a552087a4179ea7838edbcbfa42", size = 12731565, upload-time = "2025-06-21T12:25:26.444Z" },
    { url = "https://files.pythonhosted.org/packages/0b/c3/5c0c575d7ec78c1126998071f58facfc124006635da75b090805e642c62e/numpy-2.3.1-cp313-cp313-win_arm64.whl", hash = "sha256:0c4d9e0a8368db90f93bd192bfa771ace63137c3488d198ee21dfb8e7771916e", size = 10190262, upload-time = "2025-06-21T12:25:42.196Z" },
    { url = "https://files.pythonhosted.org/packages/ea/19/a029cd335cf72f79d2644dcfc22d90f09caa86265cbbde3b5702ccef6890/numpy-2.3.1-cp313-cp313t-macosx_10_13_x86_64.whl", hash = "sha256:b0b5397374f32ec0649dd98c652a1798192042e715df918c20672c62fb52d4b8", size = 20987593, upload-time = "2025-06-21T12:21:51.664Z" },
    { url = "https://files.pythonhosted.org/packages/25/91/8ea8894406209107d9ce19b66314194675d31761fe2cb3c84fe2eeae2f37/numpy-2.3.1-cp313-cp313t-macosx_11_0_arm64.whl", hash = "sha256:c5bdf2015ccfcee8253fb8be695516ac4457c743473a43290fd36eba6a1777eb", size = 14300523, upload-time = "2025-06-21T12:22:13.583Z" },
    { url = "https://files.pythonhosted.org/packages/a6/7f/06187b0066eefc9e7ce77d5f2ddb4e314a55220ad62dd0bfc9f2c44bac14/numpy-2.3.1-cp313-cp313t-macosx_14_0_arm64.whl", hash = "sha256:d70f20df7f08b90a2062c1f07737dd340adccf2068d0f1b9b3d56e2038979fee", size = 5227993, upload-time = "2025-06-21T12:22:22.53Z" },
    { url = "https://files.pythonhosted.org/packages/e8/ec/a926c293c605fa75e9cfb09f1e4840098ed46d2edaa6e2152ee35dc01ed3/numpy-2.3.1-cp313-cp313t-macosx_14_0_x86_64.whl", hash = "sha256:2fb86b7e58f9ac50e1e9dd1290154107e47d1eef23a0ae9145ded06ea606f992", size = 6736652, upload-time = "2025-06-21T12:22:33.629Z" },
    { url = "https://files.pythonhosted.org/packages/e3/62/d68e52fb6fde5586650d4c0ce0b05ff3a48ad4df4ffd1b8866479d1d671d/numpy-2.3.1-cp313-cp313t-manylinux_2_28_aarch64.whl", hash = "sha256:23ab05b2d241f76cb883ce8b9a93a680752fbfcbd51c50eff0b88b979e471d8c", size = 14331561, upload-time = "2025-06-21T12:22:55.056Z" },
    { url = "https://files.pythonhosted.org/packages/fc/ec/b74d3f2430960044bdad6900d9f5edc2dc0fb8bf5a0be0f65287bf2cbe27/numpy-2.3.1-cp313-cp313t-manylinux_2_28_x86_64.whl", hash = "sha256:ce2ce9e5de4703a673e705183f64fd5da5bf36e7beddcb63a25ee2286e71ca48", size = 16693349, upload-time = "2025-06-21T12:23:20.53Z" },
    { url = "https://files.pythonhosted.org/packages/0d/15/def96774b9d7eb198ddadfcbd20281b20ebb510580419197e225f5c55c3e/numpy-2.3.1-cp313-cp313t-musllinux_1_2_aarch64.whl", hash = "sha256:c4913079974eeb5c16ccfd2b1f09354b8fed7e0d6f2cab933104a09a6419b1ee", size = 15642053, upload-time = "2025-06-21T12:23:43.697Z" },
    { url = "https://files.pythonhosted.org/packages/2b/57/c3203974762a759540c6ae71d0ea2341c1fa41d84e4971a8e76d7141678a/numpy-2.3.1-cp313-cp313t-musllinux_1_2_x86_64.whl", hash = "sha256:010ce9b4f00d5c036053ca684c77441f2f2c934fd23bee058b4d6f196efd8280", size = 18434184, upload-time = "2025-06-21T12:24:10.708Z" },
    { url = "https://files.pythonhosted.org/packages/22/8a/ccdf201457ed8ac6245187850aff4ca56a79edbea4829f4e9f14d46fa9a5/numpy-2.3.1-cp313-cp313t-win32.whl", hash = "sha256:6269b9edfe32912584ec496d91b00b6d34282ca1d07eb10e82dfc780907d6c2e", size = 6440678, upload-time = "2025-06-21T12:24:21.596Z" },
    { url = "https://files.pythonhosted.org/packages/f1/7e/7f431d8bd8eb7e03d79294aed238b1b0b174b3148570d03a8a8a8f6a0da9/numpy-2.3.1-cp313-cp313t-win_amd64.whl", hash = "sha256:2a809637460e88a113e186e87f228d74ae2852a2e0c44de275263376f17b5bdc", size = 12870697, upload-time = "2025-06-21T12:24:40.644Z" },
    { url = "https://files.pythonhosted.org/packages/d4/ca/af82bf0fad4c3e573c6930ed743b5308492ff19917c7caaf2f9b6f9e2e98/numpy-2.3.1-cp313-cp313t-win_arm64.whl", hash = "sha256:eccb9a159db9aed60800187bc47a6d3451553f0e1b08b068d8b277ddfbb9b244", size = 10260376, upload-time = "2025-06-21T12:24:56.884Z" },
    { url = "https://files.pythonhosted.org/packages/e8/34/facc13b9b42ddca30498fc51f7f73c3d0f2be179943a4b4da8686e259740/numpy-2.3.1-pp311-pypy311_pp73-macosx_10_15_x86_64.whl", hash = "sha256:ad506d4b09e684394c42c966ec1527f6ebc25da7f4da4b1b056606ffe446b8a3", size = 21070637, upload-time = "2025-06-21T12:26:12.518Z" },
    { url = "https://files.pythonhosted.org/packages/65/b6/41b705d9dbae04649b529fc9bd3387664c3281c7cd78b404a4efe73dcc45/numpy-2.3.1-pp311-pypy311_pp73-macosx_14_0_arm64.whl", hash = "sha256:ebb8603d45bc86bbd5edb0d63e52c5fd9e7945d3a503b77e486bd88dde67a19b", size = 5304087, upload-time = "2025-06-21T12:26:22.294Z" },
    { url = "https://files.pythonhosted.org/packages/7a/b4/fe3ac1902bff7a4934a22d49e1c9d71a623204d654d4cc43c6e8fe337fcb/numpy-2.3.1-pp311-pypy311_pp73-macosx_14_0_x86_64.whl", hash = "sha256:15aa4c392ac396e2ad3d0a2680c0f0dee420f9fed14eef09bdb9450ee6dcb7b7", size = 6817588, upload-time = "2025-06-21T12:26:32.939Z" },
    { url = "https://files.pythonhosted.org/packages/ae/ee/89bedf69c36ace1ac8f59e97811c1f5031e179a37e4821c3a230bf750142/numpy-2.3.1-pp311-pypy311_pp73-manylinux_2_28_aarch64.whl", hash = "sha256:c6e0bf9d1a2f50d2b65a7cf56db37c095af17b59f6c132396f7c6d5dd76484df", size = 14399010, upload-time = "2025-06-21T12:26:54.086Z" },
    { url = "https://files.pythonhosted.org/packages/15/08/e00e7070ede29b2b176165eba18d6f9784d5349be3c0c1218338e79c27fd/numpy-2.3.1-pp311-pypy311_pp73-manylinux_2_28_x86_64.whl", hash = "sha256:eabd7e8740d494ce2b4ea0ff05afa1b7b291e978c0ae075487c51e8bd93c0c68", size = 16752042, upload-time = "2025-06-21T12:27:19.018Z" },
    { url = "https://files.pythonhosted.org/packages/48/6b/1c6b515a83d5564b1698a61efa245727c8feecf308f4091f565988519d20/numpy-2.3.1-pp311-pypy311_pp73-win_amd64.whl", hash = "sha256:e610832418a2bc09d974cc9fecebfa51e9532d6190223bc5ef6a7402ebf3b5cb", size = 12927246, upload-time = "2025-06-21T12:27:38.618Z" },
]

[[package]]
name = "packaging"
version = "25.0"
source = { registry = "https://pypi.org/simple" }
sdist = { url = "https://files.pythonhosted.org/packages/a1/d4/1fc4078c65507b51b96ca8f8c3ba19e6a61c8253c72794544580a7b6c24d/packaging-25.0.tar.gz", hash = "sha256:d443872c98d677bf60f6a1f2f8c1cb748e8fe762d2bf9d3148b5599295b0fc4f", size = 165727, upload-time = "2025-04-19T11:48:59.673Z" }
wheels = [
    { url = "https://files.pythonhosted.org/packages/20/12/38679034af332785aac8774540895e234f4d07f7545804097de4b666afd8/packaging-25.0-py3-none-any.whl", hash = "sha256:29572ef2b1f17581046b3a2227d5c611fb25ec70ca1ba8554b24b0e69331a484", size = 66469, upload-time = "2025-04-19T11:48:57.875Z" },
]

[[package]]
name = "pandas"
version = "2.3.0"
source = { registry = "https://pypi.org/simple" }
dependencies = [
    { name = "numpy" },
    { name = "python-dateutil" },
    { name = "pytz" },
    { name = "tzdata" },
]
sdist = { url = "https://files.pythonhosted.org/packages/72/51/48f713c4c728d7c55ef7444ba5ea027c26998d96d1a40953b346438602fc/pandas-2.3.0.tar.gz", hash = "sha256:34600ab34ebf1131a7613a260a61dbe8b62c188ec0ea4c296da7c9a06b004133", size = 4484490, upload-time = "2025-06-05T03:27:54.133Z" }
wheels = [
    { url = "https://files.pythonhosted.org/packages/96/1e/ba313812a699fe37bf62e6194265a4621be11833f5fce46d9eae22acb5d7/pandas-2.3.0-cp311-cp311-macosx_10_9_x86_64.whl", hash = "sha256:8adff9f138fc614347ff33812046787f7d43b3cef7c0f0171b3340cae333f6ca", size = 11551836, upload-time = "2025-06-05T03:26:22.784Z" },
    { url = "https://files.pythonhosted.org/packages/1b/cc/0af9c07f8d714ea563b12383a7e5bde9479cf32413ee2f346a9c5a801f22/pandas-2.3.0-cp311-cp311-macosx_11_0_arm64.whl", hash = "sha256:e5f08eb9a445d07720776df6e641975665c9ea12c9d8a331e0f6890f2dcd76ef", size = 10807977, upload-time = "2025-06-05T16:50:11.109Z" },
    { url = "https://files.pythonhosted.org/packages/ee/3e/8c0fb7e2cf4a55198466ced1ca6a9054ae3b7e7630df7757031df10001fd/pandas-2.3.0-cp311-cp311-manylinux_2_17_aarch64.manylinux2014_aarch64.whl", hash = "sha256:fa35c266c8cd1a67d75971a1912b185b492d257092bdd2709bbdebe574ed228d", size = 11788230, upload-time = "2025-06-05T03:26:27.417Z" },
    { url = "https://files.pythonhosted.org/packages/14/22/b493ec614582307faf3f94989be0f7f0a71932ed6f56c9a80c0bb4a3b51e/pandas-2.3.0-cp311-cp311-manylinux_2_17_x86_64.manylinux2014_x86_64.whl", hash = "sha256:14a0cc77b0f089d2d2ffe3007db58f170dae9b9f54e569b299db871a3ab5bf46", size = 12370423, upload-time = "2025-06-05T03:26:34.142Z" },
    { url = "https://files.pythonhosted.org/packages/9f/74/b012addb34cda5ce855218a37b258c4e056a0b9b334d116e518d72638737/pandas-2.3.0-cp311-cp311-musllinux_1_2_aarch64.whl", hash = "sha256:c06f6f144ad0a1bf84699aeea7eff6068ca5c63ceb404798198af7eb86082e33", size = 12990594, upload-time = "2025-06-06T00:00:13.934Z" },
    { url = "https://files.pythonhosted.org/packages/95/81/b310e60d033ab64b08e66c635b94076488f0b6ce6a674379dd5b224fc51c/pandas-2.3.0-cp311-cp311-musllinux_1_2_x86_64.whl", hash = "sha256:ed16339bc354a73e0a609df36d256672c7d296f3f767ac07257801aa064ff73c", size = 13745952, upload-time = "2025-06-05T03:26:39.475Z" },
    { url = "https://files.pythonhosted.org/packages/25/ac/f6ee5250a8881b55bd3aecde9b8cfddea2f2b43e3588bca68a4e9aaf46c8/pandas-2.3.0-cp311-cp311-win_amd64.whl", hash = "sha256:fa07e138b3f6c04addfeaf56cc7fdb96c3b68a3fe5e5401251f231fce40a0d7a", size = 11094534, upload-time = "2025-06-05T03:26:43.23Z" },
    { url = "https://files.pythonhosted.org/packages/94/46/24192607058dd607dbfacdd060a2370f6afb19c2ccb617406469b9aeb8e7/pandas-2.3.0-cp312-cp312-macosx_10_13_x86_64.whl", hash = "sha256:2eb4728a18dcd2908c7fccf74a982e241b467d178724545a48d0caf534b38ebf", size = 11573865, upload-time = "2025-06-05T03:26:46.774Z" },
    { url = "https://files.pythonhosted.org/packages/9f/cc/ae8ea3b800757a70c9fdccc68b67dc0280a6e814efcf74e4211fd5dea1ca/pandas-2.3.0-cp312-cp312-macosx_11_0_arm64.whl", hash = "sha256:b9d8c3187be7479ea5c3d30c32a5d73d62a621166675063b2edd21bc47614027", size = 10702154, upload-time = "2025-06-05T16:50:14.439Z" },
    { url = "https://files.pythonhosted.org/packages/d8/ba/a7883d7aab3d24c6540a2768f679e7414582cc389876d469b40ec749d78b/pandas-2.3.0-cp312-cp312-manylinux_2_17_aarch64.manylinux2014_aarch64.whl", hash = "sha256:9ff730713d4c4f2f1c860e36c005c7cefc1c7c80c21c0688fd605aa43c9fcf09", size = 11262180, upload-time = "2025-06-05T16:50:17.453Z" },
    { url = "https://files.pythonhosted.org/packages/01/a5/931fc3ad333d9d87b10107d948d757d67ebcfc33b1988d5faccc39c6845c/pandas-2.3.0-cp312-cp312-manylinux_2_17_x86_64.manylinux2014_x86_64.whl", hash = "sha256:ba24af48643b12ffe49b27065d3babd52702d95ab70f50e1b34f71ca703e2c0d", size = 11991493, upload-time = "2025-06-05T03:26:51.813Z" },
    { url = "https://files.pythonhosted.org/packages/d7/bf/0213986830a92d44d55153c1d69b509431a972eb73f204242988c4e66e86/pandas-2.3.0-cp312-cp312-musllinux_1_2_aarch64.whl", hash = "sha256:404d681c698e3c8a40a61d0cd9412cc7364ab9a9cc6e144ae2992e11a2e77a20", size = 12470733, upload-time = "2025-06-06T00:00:18.651Z" },
    { url = "https://files.pythonhosted.org/packages/a4/0e/21eb48a3a34a7d4bac982afc2c4eb5ab09f2d988bdf29d92ba9ae8e90a79/pandas-2.3.0-cp312-cp312-musllinux_1_2_x86_64.whl", hash = "sha256:6021910b086b3ca756755e86ddc64e0ddafd5e58e076c72cb1585162e5ad259b", size = 13212406, upload-time = "2025-06-05T03:26:55.992Z" },
    { url = "https://files.pythonhosted.org/packages/1f/d9/74017c4eec7a28892d8d6e31ae9de3baef71f5a5286e74e6b7aad7f8c837/pandas-2.3.0-cp312-cp312-win_amd64.whl", hash = "sha256:094e271a15b579650ebf4c5155c05dcd2a14fd4fdd72cf4854b2f7ad31ea30be", size = 10976199, upload-time = "2025-06-05T03:26:59.594Z" },
    { url = "https://files.pythonhosted.org/packages/d3/57/5cb75a56a4842bbd0511c3d1c79186d8315b82dac802118322b2de1194fe/pandas-2.3.0-cp313-cp313-macosx_10_13_x86_64.whl", hash = "sha256:2c7e2fc25f89a49a11599ec1e76821322439d90820108309bf42130d2f36c983", size = 11518913, upload-time = "2025-06-05T03:27:02.757Z" },
    { url = "https://files.pythonhosted.org/packages/05/01/0c8785610e465e4948a01a059562176e4c8088aa257e2e074db868f86d4e/pandas-2.3.0-cp313-cp313-macosx_11_0_arm64.whl", hash = "sha256:c6da97aeb6a6d233fb6b17986234cc723b396b50a3c6804776351994f2a658fd", size = 10655249, upload-time = "2025-06-05T16:50:20.17Z" },
    { url = "https://files.pythonhosted.org/packages/e8/6a/47fd7517cd8abe72a58706aab2b99e9438360d36dcdb052cf917b7bf3bdc/pandas-2.3.0-cp313-cp313-manylinux_2_17_aarch64.manylinux2014_aarch64.whl", hash = "sha256:bb32dc743b52467d488e7a7c8039b821da2826a9ba4f85b89ea95274f863280f", size = 11328359, upload-time = "2025-06-05T03:27:06.431Z" },
    { url = "https://files.pythonhosted.org/packages/2a/b3/463bfe819ed60fb7e7ddffb4ae2ee04b887b3444feee6c19437b8f834837/pandas-2.3.0-cp313-cp313-manylinux_2_17_x86_64.manylinux2014_x86_64.whl", hash = "sha256:213cd63c43263dbb522c1f8a7c9d072e25900f6975596f883f4bebd77295d4f3", size = 12024789, upload-time = "2025-06-05T03:27:09.875Z" },
    { url = "https://files.pythonhosted.org/packages/04/0c/e0704ccdb0ac40aeb3434d1c641c43d05f75c92e67525df39575ace35468/pandas-2.3.0-cp313-cp313-musllinux_1_2_aarch64.whl", hash = "sha256:1d2b33e68d0ce64e26a4acc2e72d747292084f4e8db4c847c6f5f6cbe56ed6d8", size = 12480734, upload-time = "2025-06-06T00:00:22.246Z" },
    { url = "https://files.pythonhosted.org/packages/e9/df/815d6583967001153bb27f5cf075653d69d51ad887ebbf4cfe1173a1ac58/pandas-2.3.0-cp313-cp313-musllinux_1_2_x86_64.whl", hash = "sha256:430a63bae10b5086995db1b02694996336e5a8ac9a96b4200572b413dfdfccb9", size = 13223381, upload-time = "2025-06-05T03:27:15.641Z" },
    { url = "https://files.pythonhosted.org/packages/79/88/ca5973ed07b7f484c493e941dbff990861ca55291ff7ac67c815ce347395/pandas-2.3.0-cp313-cp313-win_amd64.whl", hash = "sha256:4930255e28ff5545e2ca404637bcc56f031893142773b3468dc021c6c32a1390", size = 10970135, upload-time = "2025-06-05T03:27:24.131Z" },
    { url = "https://files.pythonhosted.org/packages/24/fb/0994c14d1f7909ce83f0b1fb27958135513c4f3f2528bde216180aa73bfc/pandas-2.3.0-cp313-cp313t-macosx_10_13_x86_64.whl", hash = "sha256:f925f1ef673b4bd0271b1809b72b3270384f2b7d9d14a189b12b7fc02574d575", size = 12141356, upload-time = "2025-06-05T03:27:34.547Z" },
    { url = "https://files.pythonhosted.org/packages/9d/a2/9b903e5962134497ac4f8a96f862ee3081cb2506f69f8e4778ce3d9c9d82/pandas-2.3.0-cp313-cp313t-macosx_11_0_arm64.whl", hash = "sha256:e78ad363ddb873a631e92a3c063ade1ecfb34cae71e9a2be6ad100f875ac1042", size = 11474674, upload-time = "2025-06-05T03:27:39.448Z" },
    { url = "https://files.pythonhosted.org/packages/81/3a/3806d041bce032f8de44380f866059437fb79e36d6b22c82c187e65f765b/pandas-2.3.0-cp313-cp313t-manylinux_2_17_aarch64.manylinux2014_aarch64.whl", hash = "sha256:951805d146922aed8357e4cc5671b8b0b9be1027f0619cea132a9f3f65f2f09c", size = 11439876, upload-time = "2025-06-05T03:27:43.652Z" },
    { url = "https://files.pythonhosted.org/packages/15/aa/3fc3181d12b95da71f5c2537c3e3b3af6ab3a8c392ab41ebb766e0929bc6/pandas-2.3.0-cp313-cp313t-manylinux_2_17_x86_64.manylinux2014_x86_64.whl", hash = "sha256:1a881bc1309f3fce34696d07b00f13335c41f5f5a8770a33b09ebe23261cfc67", size = 11966182, upload-time = "2025-06-05T03:27:47.652Z" },
    { url = "https://files.pythonhosted.org/packages/37/e7/e12f2d9b0a2c4a2cc86e2aabff7ccfd24f03e597d770abfa2acd313ee46b/pandas-2.3.0-cp313-cp313t-musllinux_1_2_aarch64.whl", hash = "sha256:e1991bbb96f4050b09b5f811253c4f3cf05ee89a589379aa36cd623f21a31d6f", size = 12547686, upload-time = "2025-06-06T00:00:26.142Z" },
    { url = "https://files.pythonhosted.org/packages/39/c2/646d2e93e0af70f4e5359d870a63584dacbc324b54d73e6b3267920ff117/pandas-2.3.0-cp313-cp313t-musllinux_1_2_x86_64.whl", hash = "sha256:bb3be958022198531eb7ec2008cfc78c5b1eed51af8600c6c5d9160d89d8d249", size = 13231847, upload-time = "2025-06-05T03:27:51.465Z" },
]

[[package]]
name = "parso"
version = "0.8.4"
source = { registry = "https://pypi.org/simple" }
sdist = { url = "https://files.pythonhosted.org/packages/66/94/68e2e17afaa9169cf6412ab0f28623903be73d1b32e208d9e8e541bb086d/parso-0.8.4.tar.gz", hash = "sha256:eb3a7b58240fb99099a345571deecc0f9540ea5f4dd2fe14c2a99d6b281ab92d", size = 400609, upload-time = "2024-04-05T09:43:55.897Z" }
wheels = [
    { url = "https://files.pythonhosted.org/packages/c6/ac/dac4a63f978e4dcb3c6d3a78c4d8e0192a113d288502a1216950c41b1027/parso-0.8.4-py2.py3-none-any.whl", hash = "sha256:a418670a20291dacd2dddc80c377c5c3791378ee1e8d12bffc35420643d43f18", size = 103650, upload-time = "2024-04-05T09:43:53.299Z" },
]

[[package]]
name = "pbr"
version = "6.1.1"
source = { registry = "https://pypi.org/simple" }
dependencies = [
    { name = "setuptools" },
]
sdist = { url = "https://files.pythonhosted.org/packages/01/d2/510cc0d218e753ba62a1bc1434651db3cd797a9716a0a66cc714cb4f0935/pbr-6.1.1.tar.gz", hash = "sha256:93ea72ce6989eb2eed99d0f75721474f69ad88128afdef5ac377eb797c4bf76b", size = 125702, upload-time = "2025-02-04T14:28:06.514Z" }
wheels = [
    { url = "https://files.pythonhosted.org/packages/47/ac/684d71315abc7b1214d59304e23a982472967f6bf4bde5a98f1503f648dc/pbr-6.1.1-py2.py3-none-any.whl", hash = "sha256:38d4daea5d9fa63b3f626131b9d34947fd0c8be9b05a29276870580050a25a76", size = 108997, upload-time = "2025-02-04T14:28:03.168Z" },
]

[[package]]
name = "pexpect"
version = "4.9.0"
source = { registry = "https://pypi.org/simple" }
dependencies = [
    { name = "ptyprocess" },
]
sdist = { url = "https://files.pythonhosted.org/packages/42/92/cc564bf6381ff43ce1f4d06852fc19a2f11d180f23dc32d9588bee2f149d/pexpect-4.9.0.tar.gz", hash = "sha256:ee7d41123f3c9911050ea2c2dac107568dc43b2d3b0c7557a33212c398ead30f", size = 166450, upload-time = "2023-11-25T09:07:26.339Z" }
wheels = [
    { url = "https://files.pythonhosted.org/packages/9e/c3/059298687310d527a58bb01f3b1965787ee3b40dce76752eda8b44e9a2c5/pexpect-4.9.0-py2.py3-none-any.whl", hash = "sha256:7236d1e080e4936be2dc3e326cec0af72acf9212a7e1d060210e70a47e253523", size = 63772, upload-time = "2023-11-25T06:56:14.81Z" },
]

[[package]]
name = "pillow"
version = "11.2.1"
source = { registry = "https://pypi.org/simple" }
sdist = { url = "https://files.pythonhosted.org/packages/af/cb/bb5c01fcd2a69335b86c22142b2bccfc3464087efb7fd382eee5ffc7fdf7/pillow-11.2.1.tar.gz", hash = "sha256:a64dd61998416367b7ef979b73d3a85853ba9bec4c2925f74e588879a58716b6", size = 47026707, upload-time = "2025-04-12T17:50:03.289Z" }
wheels = [
    { url = "https://files.pythonhosted.org/packages/68/08/3fbf4b98924c73037a8e8b4c2c774784805e0fb4ebca6c5bb60795c40125/pillow-11.2.1-cp311-cp311-macosx_10_10_x86_64.whl", hash = "sha256:35ca289f712ccfc699508c4658a1d14652e8033e9b69839edf83cbdd0ba39e70", size = 3198450, upload-time = "2025-04-12T17:47:37.135Z" },
    { url = "https://files.pythonhosted.org/packages/84/92/6505b1af3d2849d5e714fc75ba9e69b7255c05ee42383a35a4d58f576b16/pillow-11.2.1-cp311-cp311-macosx_11_0_arm64.whl", hash = "sha256:e0409af9f829f87a2dfb7e259f78f317a5351f2045158be321fd135973fff7bf", size = 3030550, upload-time = "2025-04-12T17:47:39.345Z" },
    { url = "https://files.pythonhosted.org/packages/3c/8c/ac2f99d2a70ff966bc7eb13dacacfaab57c0549b2ffb351b6537c7840b12/pillow-11.2.1-cp311-cp311-manylinux_2_17_aarch64.manylinux2014_aarch64.whl", hash = "sha256:d4e5c5edee874dce4f653dbe59db7c73a600119fbea8d31f53423586ee2aafd7", size = 4415018, upload-time = "2025-04-12T17:47:41.128Z" },
    { url = "https://files.pythonhosted.org/packages/1f/e3/0a58b5d838687f40891fff9cbaf8669f90c96b64dc8f91f87894413856c6/pillow-11.2.1-cp311-cp311-manylinux_2_17_x86_64.manylinux2014_x86_64.whl", hash = "sha256:b93a07e76d13bff9444f1a029e0af2964e654bfc2e2c2d46bfd080df5ad5f3d8", size = 4498006, upload-time = "2025-04-12T17:47:42.912Z" },
    { url = "https://files.pythonhosted.org/packages/21/f5/6ba14718135f08fbfa33308efe027dd02b781d3f1d5c471444a395933aac/pillow-11.2.1-cp311-cp311-manylinux_2_28_aarch64.whl", hash = "sha256:e6def7eed9e7fa90fde255afaf08060dc4b343bbe524a8f69bdd2a2f0018f600", size = 4517773, upload-time = "2025-04-12T17:47:44.611Z" },
    { url = "https://files.pythonhosted.org/packages/20/f2/805ad600fc59ebe4f1ba6129cd3a75fb0da126975c8579b8f57abeb61e80/pillow-11.2.1-cp311-cp311-manylinux_2_28_x86_64.whl", hash = "sha256:8f4f3724c068be008c08257207210c138d5f3731af6c155a81c2b09a9eb3a788", size = 4607069, upload-time = "2025-04-12T17:47:46.46Z" },
    { url = "https://files.pythonhosted.org/packages/71/6b/4ef8a288b4bb2e0180cba13ca0a519fa27aa982875882392b65131401099/pillow-11.2.1-cp311-cp311-musllinux_1_2_aarch64.whl", hash = "sha256:a0a6709b47019dff32e678bc12c63008311b82b9327613f534e496dacaefb71e", size = 4583460, upload-time = "2025-04-12T17:47:49.255Z" },
    { url = "https://files.pythonhosted.org/packages/62/ae/f29c705a09cbc9e2a456590816e5c234382ae5d32584f451c3eb41a62062/pillow-11.2.1-cp311-cp311-musllinux_1_2_x86_64.whl", hash = "sha256:f6b0c664ccb879109ee3ca702a9272d877f4fcd21e5eb63c26422fd6e415365e", size = 4661304, upload-time = "2025-04-12T17:47:51.067Z" },
    { url = "https://files.pythonhosted.org/packages/6e/1a/c8217b6f2f73794a5e219fbad087701f412337ae6dbb956db37d69a9bc43/pillow-11.2.1-cp311-cp311-win32.whl", hash = "sha256:cc5d875d56e49f112b6def6813c4e3d3036d269c008bf8aef72cd08d20ca6df6", size = 2331809, upload-time = "2025-04-12T17:47:54.425Z" },
    { url = "https://files.pythonhosted.org/packages/e2/72/25a8f40170dc262e86e90f37cb72cb3de5e307f75bf4b02535a61afcd519/pillow-11.2.1-cp311-cp311-win_amd64.whl", hash = "sha256:0f5c7eda47bf8e3c8a283762cab94e496ba977a420868cb819159980b6709193", size = 2676338, upload-time = "2025-04-12T17:47:56.535Z" },
    { url = "https://files.pythonhosted.org/packages/06/9e/76825e39efee61efea258b479391ca77d64dbd9e5804e4ad0fa453b4ba55/pillow-11.2.1-cp311-cp311-win_arm64.whl", hash = "sha256:4d375eb838755f2528ac8cbc926c3e31cc49ca4ad0cf79cff48b20e30634a4a7", size = 2414918, upload-time = "2025-04-12T17:47:58.217Z" },
    { url = "https://files.pythonhosted.org/packages/c7/40/052610b15a1b8961f52537cc8326ca6a881408bc2bdad0d852edeb6ed33b/pillow-11.2.1-cp312-cp312-macosx_10_13_x86_64.whl", hash = "sha256:78afba22027b4accef10dbd5eed84425930ba41b3ea0a86fa8d20baaf19d807f", size = 3190185, upload-time = "2025-04-12T17:48:00.417Z" },
    { url = "https://files.pythonhosted.org/packages/e5/7e/b86dbd35a5f938632093dc40d1682874c33dcfe832558fc80ca56bfcb774/pillow-11.2.1-cp312-cp312-macosx_11_0_arm64.whl", hash = "sha256:78092232a4ab376a35d68c4e6d5e00dfd73454bd12b230420025fbe178ee3b0b", size = 3030306, upload-time = "2025-04-12T17:48:02.391Z" },
    { url = "https://files.pythonhosted.org/packages/a4/5c/467a161f9ed53e5eab51a42923c33051bf8d1a2af4626ac04f5166e58e0c/pillow-11.2.1-cp312-cp312-manylinux_2_17_aarch64.manylinux2014_aarch64.whl", hash = "sha256:25a5f306095c6780c52e6bbb6109624b95c5b18e40aab1c3041da3e9e0cd3e2d", size = 4416121, upload-time = "2025-04-12T17:48:04.554Z" },
    { url = "https://files.pythonhosted.org/packages/62/73/972b7742e38ae0e2ac76ab137ca6005dcf877480da0d9d61d93b613065b4/pillow-11.2.1-cp312-cp312-manylinux_2_17_x86_64.manylinux2014_x86_64.whl", hash = "sha256:0c7b29dbd4281923a2bfe562acb734cee96bbb129e96e6972d315ed9f232bef4", size = 4501707, upload-time = "2025-04-12T17:48:06.831Z" },
    { url = "https://files.pythonhosted.org/packages/e4/3a/427e4cb0b9e177efbc1a84798ed20498c4f233abde003c06d2650a6d60cb/pillow-11.2.1-cp312-cp312-manylinux_2_28_aarch64.whl", hash = "sha256:3e645b020f3209a0181a418bffe7b4a93171eef6c4ef6cc20980b30bebf17b7d", size = 4522921, upload-time = "2025-04-12T17:48:09.229Z" },
    { url = "https://files.pythonhosted.org/packages/fe/7c/d8b1330458e4d2f3f45d9508796d7caf0c0d3764c00c823d10f6f1a3b76d/pillow-11.2.1-cp312-cp312-manylinux_2_28_x86_64.whl", hash = "sha256:b2dbea1012ccb784a65349f57bbc93730b96e85b42e9bf7b01ef40443db720b4", size = 4612523, upload-time = "2025-04-12T17:48:11.631Z" },
    { url = "https://files.pythonhosted.org/packages/b3/2f/65738384e0b1acf451de5a573d8153fe84103772d139e1e0bdf1596be2ea/pillow-11.2.1-cp312-cp312-musllinux_1_2_aarch64.whl", hash = "sha256:da3104c57bbd72948d75f6a9389e6727d2ab6333c3617f0a89d72d4940aa0443", size = 4587836, upload-time = "2025-04-12T17:48:13.592Z" },
    { url = "https://files.pythonhosted.org/packages/6a/c5/e795c9f2ddf3debb2dedd0df889f2fe4b053308bb59a3cc02a0cd144d641/pillow-11.2.1-cp312-cp312-musllinux_1_2_x86_64.whl", hash = "sha256:598174aef4589af795f66f9caab87ba4ff860ce08cd5bb447c6fc553ffee603c", size = 4669390, upload-time = "2025-04-12T17:48:15.938Z" },
    { url = "https://files.pythonhosted.org/packages/96/ae/ca0099a3995976a9fce2f423166f7bff9b12244afdc7520f6ed38911539a/pillow-11.2.1-cp312-cp312-win32.whl", hash = "sha256:1d535df14716e7f8776b9e7fee118576d65572b4aad3ed639be9e4fa88a1cad3", size = 2332309, upload-time = "2025-04-12T17:48:17.885Z" },
    { url = "https://files.pythonhosted.org/packages/7c/18/24bff2ad716257fc03da964c5e8f05d9790a779a8895d6566e493ccf0189/pillow-11.2.1-cp312-cp312-win_amd64.whl", hash = "sha256:14e33b28bf17c7a38eede290f77db7c664e4eb01f7869e37fa98a5aa95978941", size = 2676768, upload-time = "2025-04-12T17:48:19.655Z" },
    { url = "https://files.pythonhosted.org/packages/da/bb/e8d656c9543276517ee40184aaa39dcb41e683bca121022f9323ae11b39d/pillow-11.2.1-cp312-cp312-win_arm64.whl", hash = "sha256:21e1470ac9e5739ff880c211fc3af01e3ae505859392bf65458c224d0bf283eb", size = 2415087, upload-time = "2025-04-12T17:48:21.991Z" },
    { url = "https://files.pythonhosted.org/packages/36/9c/447528ee3776e7ab8897fe33697a7ff3f0475bb490c5ac1456a03dc57956/pillow-11.2.1-cp313-cp313-macosx_10_13_x86_64.whl", hash = "sha256:fdec757fea0b793056419bca3e9932eb2b0ceec90ef4813ea4c1e072c389eb28", size = 3190098, upload-time = "2025-04-12T17:48:23.915Z" },
    { url = "https://files.pythonhosted.org/packages/b5/09/29d5cd052f7566a63e5b506fac9c60526e9ecc553825551333e1e18a4858/pillow-11.2.1-cp313-cp313-macosx_11_0_arm64.whl", hash = "sha256:b0e130705d568e2f43a17bcbe74d90958e8a16263868a12c3e0d9c8162690830", size = 3030166, upload-time = "2025-04-12T17:48:25.738Z" },
    { url = "https://files.pythonhosted.org/packages/71/5d/446ee132ad35e7600652133f9c2840b4799bbd8e4adba881284860da0a36/pillow-11.2.1-cp313-cp313-manylinux_2_17_aarch64.manylinux2014_aarch64.whl", hash = "sha256:7bdb5e09068332578214cadd9c05e3d64d99e0e87591be22a324bdbc18925be0", size = 4408674, upload-time = "2025-04-12T17:48:27.908Z" },
    { url = "https://files.pythonhosted.org/packages/69/5f/cbe509c0ddf91cc3a03bbacf40e5c2339c4912d16458fcb797bb47bcb269/pillow-11.2.1-cp313-cp313-manylinux_2_17_x86_64.manylinux2014_x86_64.whl", hash = "sha256:d189ba1bebfbc0c0e529159631ec72bb9e9bc041f01ec6d3233d6d82eb823bc1", size = 4496005, upload-time = "2025-04-12T17:48:29.888Z" },
    { url = "https://files.pythonhosted.org/packages/f9/b3/dd4338d8fb8a5f312021f2977fb8198a1184893f9b00b02b75d565c33b51/pillow-11.2.1-cp313-cp313-manylinux_2_28_aarch64.whl", hash = "sha256:191955c55d8a712fab8934a42bfefbf99dd0b5875078240943f913bb66d46d9f", size = 4518707, upload-time = "2025-04-12T17:48:31.874Z" },
    { url = "https://files.pythonhosted.org/packages/13/eb/2552ecebc0b887f539111c2cd241f538b8ff5891b8903dfe672e997529be/pillow-11.2.1-cp313-cp313-manylinux_2_28_x86_64.whl", hash = "sha256:ad275964d52e2243430472fc5d2c2334b4fc3ff9c16cb0a19254e25efa03a155", size = 4610008, upload-time = "2025-04-12T17:48:34.422Z" },
    { url = "https://files.pythonhosted.org/packages/72/d1/924ce51bea494cb6e7959522d69d7b1c7e74f6821d84c63c3dc430cbbf3b/pillow-11.2.1-cp313-cp313-musllinux_1_2_aarch64.whl", hash = "sha256:750f96efe0597382660d8b53e90dd1dd44568a8edb51cb7f9d5d918b80d4de14", size = 4585420, upload-time = "2025-04-12T17:48:37.641Z" },
    { url = "https://files.pythonhosted.org/packages/43/ab/8f81312d255d713b99ca37479a4cb4b0f48195e530cdc1611990eb8fd04b/pillow-11.2.1-cp313-cp313-musllinux_1_2_x86_64.whl", hash = "sha256:fe15238d3798788d00716637b3d4e7bb6bde18b26e5d08335a96e88564a36b6b", size = 4667655, upload-time = "2025-04-12T17:48:39.652Z" },
    { url = "https://files.pythonhosted.org/packages/94/86/8f2e9d2dc3d308dfd137a07fe1cc478df0a23d42a6c4093b087e738e4827/pillow-11.2.1-cp313-cp313-win32.whl", hash = "sha256:3fe735ced9a607fee4f481423a9c36701a39719252a9bb251679635f99d0f7d2", size = 2332329, upload-time = "2025-04-12T17:48:41.765Z" },
    { url = "https://files.pythonhosted.org/packages/6d/ec/1179083b8d6067a613e4d595359b5fdea65d0a3b7ad623fee906e1b3c4d2/pillow-11.2.1-cp313-cp313-win_amd64.whl", hash = "sha256:74ee3d7ecb3f3c05459ba95eed5efa28d6092d751ce9bf20e3e253a4e497e691", size = 2676388, upload-time = "2025-04-12T17:48:43.625Z" },
    { url = "https://files.pythonhosted.org/packages/23/f1/2fc1e1e294de897df39fa8622d829b8828ddad938b0eaea256d65b84dd72/pillow-11.2.1-cp313-cp313-win_arm64.whl", hash = "sha256:5119225c622403afb4b44bad4c1ca6c1f98eed79db8d3bc6e4e160fc6339d66c", size = 2414950, upload-time = "2025-04-12T17:48:45.475Z" },
    { url = "https://files.pythonhosted.org/packages/c4/3e/c328c48b3f0ead7bab765a84b4977acb29f101d10e4ef57a5e3400447c03/pillow-11.2.1-cp313-cp313t-macosx_10_13_x86_64.whl", hash = "sha256:8ce2e8411c7aaef53e6bb29fe98f28cd4fbd9a1d9be2eeea434331aac0536b22", size = 3192759, upload-time = "2025-04-12T17:48:47.866Z" },
    { url = "https://files.pythonhosted.org/packages/18/0e/1c68532d833fc8b9f404d3a642991441d9058eccd5606eab31617f29b6d4/pillow-11.2.1-cp313-cp313t-macosx_11_0_arm64.whl", hash = "sha256:9ee66787e095127116d91dea2143db65c7bb1e232f617aa5957c0d9d2a3f23a7", size = 3033284, upload-time = "2025-04-12T17:48:50.189Z" },
    { url = "https://files.pythonhosted.org/packages/b7/cb/6faf3fb1e7705fd2db74e070f3bf6f88693601b0ed8e81049a8266de4754/pillow-11.2.1-cp313-cp313t-manylinux_2_17_aarch64.manylinux2014_aarch64.whl", hash = "sha256:9622e3b6c1d8b551b6e6f21873bdcc55762b4b2126633014cea1803368a9aa16", size = 4445826, upload-time = "2025-04-12T17:48:52.346Z" },
    { url = "https://files.pythonhosted.org/packages/07/94/8be03d50b70ca47fb434a358919d6a8d6580f282bbb7af7e4aa40103461d/pillow-11.2.1-cp313-cp313t-manylinux_2_17_x86_64.manylinux2014_x86_64.whl", hash = "sha256:63b5dff3a68f371ea06025a1a6966c9a1e1ee452fc8020c2cd0ea41b83e9037b", size = 4527329, upload-time = "2025-04-12T17:48:54.403Z" },
    { url = "https://files.pythonhosted.org/packages/fd/a4/bfe78777076dc405e3bd2080bc32da5ab3945b5a25dc5d8acaa9de64a162/pillow-11.2.1-cp313-cp313t-manylinux_2_28_aarch64.whl", hash = "sha256:31df6e2d3d8fc99f993fd253e97fae451a8db2e7207acf97859732273e108406", size = 4549049, upload-time = "2025-04-12T17:48:56.383Z" },
    { url = "https://files.pythonhosted.org/packages/65/4d/eaf9068dc687c24979e977ce5677e253624bd8b616b286f543f0c1b91662/pillow-11.2.1-cp313-cp313t-manylinux_2_28_x86_64.whl", hash = "sha256:062b7a42d672c45a70fa1f8b43d1d38ff76b63421cbbe7f88146b39e8a558d91", size = 4635408, upload-time = "2025-04-12T17:48:58.782Z" },
    { url = "https://files.pythonhosted.org/packages/1d/26/0fd443365d9c63bc79feb219f97d935cd4b93af28353cba78d8e77b61719/pillow-11.2.1-cp313-cp313t-musllinux_1_2_aarch64.whl", hash = "sha256:4eb92eca2711ef8be42fd3f67533765d9fd043b8c80db204f16c8ea62ee1a751", size = 4614863, upload-time = "2025-04-12T17:49:00.709Z" },
    { url = "https://files.pythonhosted.org/packages/49/65/dca4d2506be482c2c6641cacdba5c602bc76d8ceb618fd37de855653a419/pillow-11.2.1-cp313-cp313t-musllinux_1_2_x86_64.whl", hash = "sha256:f91ebf30830a48c825590aede79376cb40f110b387c17ee9bd59932c961044f9", size = 4692938, upload-time = "2025-04-12T17:49:02.946Z" },
    { url = "https://files.pythonhosted.org/packages/b3/92/1ca0c3f09233bd7decf8f7105a1c4e3162fb9142128c74adad0fb361b7eb/pillow-11.2.1-cp313-cp313t-win32.whl", hash = "sha256:e0b55f27f584ed623221cfe995c912c61606be8513bfa0e07d2c674b4516d9dd", size = 2335774, upload-time = "2025-04-12T17:49:04.889Z" },
    { url = "https://files.pythonhosted.org/packages/a5/ac/77525347cb43b83ae905ffe257bbe2cc6fd23acb9796639a1f56aa59d191/pillow-11.2.1-cp313-cp313t-win_amd64.whl", hash = "sha256:36d6b82164c39ce5482f649b437382c0fb2395eabc1e2b1702a6deb8ad647d6e", size = 2681895, upload-time = "2025-04-12T17:49:06.635Z" },
    { url = "https://files.pythonhosted.org/packages/67/32/32dc030cfa91ca0fc52baebbba2e009bb001122a1daa8b6a79ad830b38d3/pillow-11.2.1-cp313-cp313t-win_arm64.whl", hash = "sha256:225c832a13326e34f212d2072982bb1adb210e0cc0b153e688743018c94a2681", size = 2417234, upload-time = "2025-04-12T17:49:08.399Z" },
    { url = "https://files.pythonhosted.org/packages/a4/ad/2613c04633c7257d9481ab21d6b5364b59fc5d75faafd7cb8693523945a3/pillow-11.2.1-pp311-pypy311_pp73-macosx_10_15_x86_64.whl", hash = "sha256:80f1df8dbe9572b4b7abdfa17eb5d78dd620b1d55d9e25f834efdbee872d3aed", size = 3181734, upload-time = "2025-04-12T17:49:46.789Z" },
    { url = "https://files.pythonhosted.org/packages/a4/fd/dcdda4471ed667de57bb5405bb42d751e6cfdd4011a12c248b455c778e03/pillow-11.2.1-pp311-pypy311_pp73-macosx_11_0_arm64.whl", hash = "sha256:ea926cfbc3957090becbcbbb65ad177161a2ff2ad578b5a6ec9bb1e1cd78753c", size = 2999841, upload-time = "2025-04-12T17:49:48.812Z" },
    { url = "https://files.pythonhosted.org/packages/ac/89/8a2536e95e77432833f0db6fd72a8d310c8e4272a04461fb833eb021bf94/pillow-11.2.1-pp311-pypy311_pp73-manylinux_2_17_aarch64.manylinux2014_aarch64.whl", hash = "sha256:738db0e0941ca0376804d4de6a782c005245264edaa253ffce24e5a15cbdc7bd", size = 3437470, upload-time = "2025-04-12T17:49:50.831Z" },
    { url = "https://files.pythonhosted.org/packages/9d/8f/abd47b73c60712f88e9eda32baced7bfc3e9bd6a7619bb64b93acff28c3e/pillow-11.2.1-pp311-pypy311_pp73-manylinux_2_17_x86_64.manylinux2014_x86_64.whl", hash = "sha256:9db98ab6565c69082ec9b0d4e40dd9f6181dab0dd236d26f7a50b8b9bfbd5076", size = 3460013, upload-time = "2025-04-12T17:49:53.278Z" },
    { url = "https://files.pythonhosted.org/packages/f6/20/5c0a0aa83b213b7a07ec01e71a3d6ea2cf4ad1d2c686cc0168173b6089e7/pillow-11.2.1-pp311-pypy311_pp73-manylinux_2_28_aarch64.whl", hash = "sha256:036e53f4170e270ddb8797d4c590e6dd14d28e15c7da375c18978045f7e6c37b", size = 3527165, upload-time = "2025-04-12T17:49:55.164Z" },
    { url = "https://files.pythonhosted.org/packages/58/0e/2abab98a72202d91146abc839e10c14f7cf36166f12838ea0c4db3ca6ecb/pillow-11.2.1-pp311-pypy311_pp73-manylinux_2_28_x86_64.whl", hash = "sha256:14f73f7c291279bd65fda51ee87affd7c1e097709f7fdd0188957a16c264601f", size = 3571586, upload-time = "2025-04-12T17:49:57.171Z" },
    { url = "https://files.pythonhosted.org/packages/21/2c/5e05f58658cf49b6667762cca03d6e7d85cededde2caf2ab37b81f80e574/pillow-11.2.1-pp311-pypy311_pp73-win_amd64.whl", hash = "sha256:208653868d5c9ecc2b327f9b9ef34e0e42a4cdd172c2988fd81d62d2bc9bc044", size = 2674751, upload-time = "2025-04-12T17:49:59.628Z" },
]

[[package]]
name = "platformdirs"
version = "4.3.8"
source = { registry = "https://pypi.org/simple" }
sdist = { url = "https://files.pythonhosted.org/packages/fe/8b/3c73abc9c759ecd3f1f7ceff6685840859e8070c4d947c93fae71f6a0bf2/platformdirs-4.3.8.tar.gz", hash = "sha256:3d512d96e16bcb959a814c9f348431070822a6496326a4be0911c40b5a74c2bc", size = 21362, upload-time = "2025-05-07T22:47:42.121Z" }
wheels = [
    { url = "https://files.pythonhosted.org/packages/fe/39/979e8e21520d4e47a0bbe349e2713c0aac6f3d853d0e5b34d76206c439aa/platformdirs-4.3.8-py3-none-any.whl", hash = "sha256:ff7059bb7eb1179e2685604f4aaf157cfd9535242bd23742eadc3c13542139b4", size = 18567, upload-time = "2025-05-07T22:47:40.376Z" },
]

[[package]]
name = "plotly"
version = "6.1.2"
source = { registry = "https://pypi.org/simple" }
dependencies = [
    { name = "narwhals" },
    { name = "packaging" },
]
sdist = { url = "https://files.pythonhosted.org/packages/ae/77/431447616eda6a432dc3ce541b3f808ecb8803ea3d4ab2573b67f8eb4208/plotly-6.1.2.tar.gz", hash = "sha256:4fdaa228926ba3e3a213f4d1713287e69dcad1a7e66cf2025bd7d7026d5014b4", size = 7662971, upload-time = "2025-05-27T20:21:52.56Z" }
wheels = [
    { url = "https://files.pythonhosted.org/packages/bf/6f/759d5da0517547a5d38aabf05d04d9f8adf83391d2c7fc33f904417d3ba2/plotly-6.1.2-py3-none-any.whl", hash = "sha256:f1548a8ed9158d59e03d7fed548c7db5549f3130d9ae19293c8638c202648f6d", size = 16265530, upload-time = "2025-05-27T20:21:46.6Z" },
]

[[package]]
name = "pluggy"
version = "1.6.0"
source = { registry = "https://pypi.org/simple" }
sdist = { url = "https://files.pythonhosted.org/packages/f9/e2/3e91f31a7d2b083fe6ef3fa267035b518369d9511ffab804f839851d2779/pluggy-1.6.0.tar.gz", hash = "sha256:7dcc130b76258d33b90f61b658791dede3486c3e6bfb003ee5c9bfb396dd22f3", size = 69412, upload-time = "2025-05-15T12:30:07.975Z" }
wheels = [
    { url = "https://files.pythonhosted.org/packages/54/20/4d324d65cc6d9205fabedc306948156824eb9f0ee1633355a8f7ec5c66bf/pluggy-1.6.0-py3-none-any.whl", hash = "sha256:e920276dd6813095e9377c0bc5566d94c932c33b27a3e3945d8389c374dd4746", size = 20538, upload-time = "2025-05-15T12:30:06.134Z" },
]

[[package]]
name = "pre-commit"
version = "4.2.0"
source = { registry = "https://pypi.org/simple" }
dependencies = [
    { name = "cfgv" },
    { name = "identify" },
    { name = "nodeenv" },
    { name = "pyyaml" },
    { name = "virtualenv" },
]
sdist = { url = "https://files.pythonhosted.org/packages/08/39/679ca9b26c7bb2999ff122d50faa301e49af82ca9c066ec061cfbc0c6784/pre_commit-4.2.0.tar.gz", hash = "sha256:601283b9757afd87d40c4c4a9b2b5de9637a8ea02eaff7adc2d0fb4e04841146", size = 193424, upload-time = "2025-03-18T21:35:20.987Z" }
wheels = [
    { url = "https://files.pythonhosted.org/packages/88/74/a88bf1b1efeae488a0c0b7bdf71429c313722d1fc0f377537fbe554e6180/pre_commit-4.2.0-py2.py3-none-any.whl", hash = "sha256:a009ca7205f1eb497d10b845e52c838a98b6cdd2102a6c8e4540e94ee75c58bd", size = 220707, upload-time = "2025-03-18T21:35:19.343Z" },
]

[[package]]
name = "prompt-toolkit"
version = "3.0.51"
source = { registry = "https://pypi.org/simple" }
dependencies = [
    { name = "wcwidth" },
]
sdist = { url = "https://files.pythonhosted.org/packages/bb/6e/9d084c929dfe9e3bfe0c6a47e31f78a25c54627d64a66e884a8bf5474f1c/prompt_toolkit-3.0.51.tar.gz", hash = "sha256:931a162e3b27fc90c86f1b48bb1fb2c528c2761475e57c9c06de13311c7b54ed", size = 428940, upload-time = "2025-04-15T09:18:47.731Z" }
wheels = [
    { url = "https://files.pythonhosted.org/packages/ce/4f/5249960887b1fbe561d9ff265496d170b55a735b76724f10ef19f9e40716/prompt_toolkit-3.0.51-py3-none-any.whl", hash = "sha256:52742911fde84e2d423e2f9a4cf1de7d7ac4e51958f648d9540e0fb8db077b07", size = 387810, upload-time = "2025-04-15T09:18:44.753Z" },
]

[[package]]
name = "psutil"
version = "7.0.0"
source = { registry = "https://pypi.org/simple" }
sdist = { url = "https://files.pythonhosted.org/packages/2a/80/336820c1ad9286a4ded7e845b2eccfcb27851ab8ac6abece774a6ff4d3de/psutil-7.0.0.tar.gz", hash = "sha256:7be9c3eba38beccb6495ea33afd982a44074b78f28c434a1f51cc07fd315c456", size = 497003, upload-time = "2025-02-13T21:54:07.946Z" }
wheels = [
    { url = "https://files.pythonhosted.org/packages/ed/e6/2d26234410f8b8abdbf891c9da62bee396583f713fb9f3325a4760875d22/psutil-7.0.0-cp36-abi3-macosx_10_9_x86_64.whl", hash = "sha256:101d71dc322e3cffd7cea0650b09b3d08b8e7c4109dd6809fe452dfd00e58b25", size = 238051, upload-time = "2025-02-13T21:54:12.36Z" },
    { url = "https://files.pythonhosted.org/packages/04/8b/30f930733afe425e3cbfc0e1468a30a18942350c1a8816acfade80c005c4/psutil-7.0.0-cp36-abi3-macosx_11_0_arm64.whl", hash = "sha256:39db632f6bb862eeccf56660871433e111b6ea58f2caea825571951d4b6aa3da", size = 239535, upload-time = "2025-02-13T21:54:16.07Z" },
    { url = "https://files.pythonhosted.org/packages/2a/ed/d362e84620dd22876b55389248e522338ed1bf134a5edd3b8231d7207f6d/psutil-7.0.0-cp36-abi3-manylinux_2_12_i686.manylinux2010_i686.manylinux_2_17_i686.manylinux2014_i686.whl", hash = "sha256:1fcee592b4c6f146991ca55919ea3d1f8926497a713ed7faaf8225e174581e91", size = 275004, upload-time = "2025-02-13T21:54:18.662Z" },
    { url = "https://files.pythonhosted.org/packages/bf/b9/b0eb3f3cbcb734d930fdf839431606844a825b23eaf9a6ab371edac8162c/psutil-7.0.0-cp36-abi3-manylinux_2_12_x86_64.manylinux2010_x86_64.manylinux_2_17_x86_64.manylinux2014_x86_64.whl", hash = "sha256:4b1388a4f6875d7e2aff5c4ca1cc16c545ed41dd8bb596cefea80111db353a34", size = 277986, upload-time = "2025-02-13T21:54:21.811Z" },
    { url = "https://files.pythonhosted.org/packages/eb/a2/709e0fe2f093556c17fbafda93ac032257242cabcc7ff3369e2cb76a97aa/psutil-7.0.0-cp36-abi3-manylinux_2_17_aarch64.manylinux2014_aarch64.whl", hash = "sha256:a5f098451abc2828f7dc6b58d44b532b22f2088f4999a937557b603ce72b1993", size = 279544, upload-time = "2025-02-13T21:54:24.68Z" },
    { url = "https://files.pythonhosted.org/packages/50/e6/eecf58810b9d12e6427369784efe814a1eec0f492084ce8eb8f4d89d6d61/psutil-7.0.0-cp37-abi3-win32.whl", hash = "sha256:ba3fcef7523064a6c9da440fc4d6bd07da93ac726b5733c29027d7dc95b39d99", size = 241053, upload-time = "2025-02-13T21:54:34.31Z" },
    { url = "https://files.pythonhosted.org/packages/50/1b/6921afe68c74868b4c9fa424dad3be35b095e16687989ebbb50ce4fceb7c/psutil-7.0.0-cp37-abi3-win_amd64.whl", hash = "sha256:4cf3d4eb1aa9b348dec30105c55cd9b7d4629285735a102beb4441e38db90553", size = 244885, upload-time = "2025-02-13T21:54:37.486Z" },
]

[[package]]
name = "ptyprocess"
version = "0.7.0"
source = { registry = "https://pypi.org/simple" }
sdist = { url = "https://files.pythonhosted.org/packages/20/e5/16ff212c1e452235a90aeb09066144d0c5a6a8c0834397e03f5224495c4e/ptyprocess-0.7.0.tar.gz", hash = "sha256:5c5d0a3b48ceee0b48485e0c26037c0acd7d29765ca3fbb5cb3831d347423220", size = 70762, upload-time = "2020-12-28T15:15:30.155Z" }
wheels = [
    { url = "https://files.pythonhosted.org/packages/22/a6/858897256d0deac81a172289110f31629fc4cee19b6f01283303e18c8db3/ptyprocess-0.7.0-py2.py3-none-any.whl", hash = "sha256:4b41f3967fce3af57cc7e94b888626c18bf37a083e3651ca8feeb66d492fef35", size = 13993, upload-time = "2020-12-28T15:15:28.35Z" },
]

[[package]]
name = "pure-eval"
version = "0.2.3"
source = { registry = "https://pypi.org/simple" }
sdist = { url = "https://files.pythonhosted.org/packages/cd/05/0a34433a064256a578f1783a10da6df098ceaa4a57bbeaa96a6c0352786b/pure_eval-0.2.3.tar.gz", hash = "sha256:5f4e983f40564c576c7c8635ae88db5956bb2229d7e9237d03b3c0b0190eaf42", size = 19752, upload-time = "2024-07-21T12:58:21.801Z" }
wheels = [
    { url = "https://files.pythonhosted.org/packages/8e/37/efad0257dc6e593a18957422533ff0f87ede7c9c6ea010a2177d738fb82f/pure_eval-0.2.3-py3-none-any.whl", hash = "sha256:1db8e35b67b3d218d818ae653e27f06c3aa420901fa7b081ca98cbedc874e0d0", size = 11842, upload-time = "2024-07-21T12:58:20.04Z" },
]

[[package]]
name = "pyasn1"
version = "0.6.1"
source = { registry = "https://pypi.org/simple" }
sdist = { url = "https://files.pythonhosted.org/packages/ba/e9/01f1a64245b89f039897cb0130016d79f77d52669aae6ee7b159a6c4c018/pyasn1-0.6.1.tar.gz", hash = "sha256:6f580d2bdd84365380830acf45550f2511469f673cb4a5ae3857a3170128b034", size = 145322, upload-time = "2024-09-10T22:41:42.55Z" }
wheels = [
    { url = "https://files.pythonhosted.org/packages/c8/f1/d6a797abb14f6283c0ddff96bbdd46937f64122b8c925cab503dd37f8214/pyasn1-0.6.1-py3-none-any.whl", hash = "sha256:0d632f46f2ba09143da3a8afe9e33fb6f92fa2320ab7e886e2d0f7672af84629", size = 83135, upload-time = "2024-09-11T16:00:36.122Z" },
]

[[package]]
name = "pyasn1-modules"
version = "0.4.2"
source = { registry = "https://pypi.org/simple" }
dependencies = [
    { name = "pyasn1" },
]
sdist = { url = "https://files.pythonhosted.org/packages/e9/e6/78ebbb10a8c8e4b61a59249394a4a594c1a7af95593dc933a349c8d00964/pyasn1_modules-0.4.2.tar.gz", hash = "sha256:677091de870a80aae844b1ca6134f54652fa2c8c5a52aa396440ac3106e941e6", size = 307892, upload-time = "2025-03-28T02:41:22.17Z" }
wheels = [
    { url = "https://files.pythonhosted.org/packages/47/8d/d529b5d697919ba8c11ad626e835d4039be708a35b0d22de83a269a6682c/pyasn1_modules-0.4.2-py3-none-any.whl", hash = "sha256:29253a9207ce32b64c3ac6600edc75368f98473906e8fd1043bd6b5b1de2c14a", size = 181259, upload-time = "2025-03-28T02:41:19.028Z" },
]

[[package]]
name = "pycparser"
version = "2.22"
source = { registry = "https://pypi.org/simple" }
sdist = { url = "https://files.pythonhosted.org/packages/1d/b2/31537cf4b1ca988837256c910a668b553fceb8f069bedc4b1c826024b52c/pycparser-2.22.tar.gz", hash = "sha256:491c8be9c040f5390f5bf44a5b07752bd07f56edf992381b05c701439eec10f6", size = 172736, upload-time = "2024-03-30T13:22:22.564Z" }
wheels = [
    { url = "https://files.pythonhosted.org/packages/13/a3/a812df4e2dd5696d1f351d58b8fe16a405b234ad2886a0dab9183fb78109/pycparser-2.22-py3-none-any.whl", hash = "sha256:c3702b6d3dd8c7abc1afa565d7e63d53a1d0bd86cdc24edd75470f4de499cfcc", size = 117552, upload-time = "2024-03-30T13:22:20.476Z" },
]

[[package]]
name = "pydantic"
version = "2.11.7"
source = { registry = "https://pypi.org/simple" }
dependencies = [
    { name = "annotated-types" },
    { name = "pydantic-core" },
    { name = "typing-extensions" },
    { name = "typing-inspection" },
]
sdist = { url = "https://files.pythonhosted.org/packages/00/dd/4325abf92c39ba8623b5af936ddb36ffcfe0beae70405d456ab1fb2f5b8c/pydantic-2.11.7.tar.gz", hash = "sha256:d989c3c6cb79469287b1569f7447a17848c998458d49ebe294e975b9baf0f0db", size = 788350, upload-time = "2025-06-14T08:33:17.137Z" }
wheels = [
    { url = "https://files.pythonhosted.org/packages/6a/c0/ec2b1c8712ca690e5d61979dee872603e92b8a32f94cc1b72d53beab008a/pydantic-2.11.7-py3-none-any.whl", hash = "sha256:dde5df002701f6de26248661f6835bbe296a47bf73990135c7d07ce741b9623b", size = 444782, upload-time = "2025-06-14T08:33:14.905Z" },
]

[[package]]
name = "pydantic-core"
version = "2.33.2"
source = { registry = "https://pypi.org/simple" }
dependencies = [
    { name = "typing-extensions" },
]
sdist = { url = "https://files.pythonhosted.org/packages/ad/88/5f2260bdfae97aabf98f1778d43f69574390ad787afb646292a638c923d4/pydantic_core-2.33.2.tar.gz", hash = "sha256:7cb8bc3605c29176e1b105350d2e6474142d7c1bd1d9327c4a9bdb46bf827acc", size = 435195, upload-time = "2025-04-23T18:33:52.104Z" }
wheels = [
    { url = "https://files.pythonhosted.org/packages/3f/8d/71db63483d518cbbf290261a1fc2839d17ff89fce7089e08cad07ccfce67/pydantic_core-2.33.2-cp311-cp311-macosx_10_12_x86_64.whl", hash = "sha256:4c5b0a576fb381edd6d27f0a85915c6daf2f8138dc5c267a57c08a62900758c7", size = 2028584, upload-time = "2025-04-23T18:31:03.106Z" },
    { url = "https://files.pythonhosted.org/packages/24/2f/3cfa7244ae292dd850989f328722d2aef313f74ffc471184dc509e1e4e5a/pydantic_core-2.33.2-cp311-cp311-macosx_11_0_arm64.whl", hash = "sha256:e799c050df38a639db758c617ec771fd8fb7a5f8eaaa4b27b101f266b216a246", size = 1855071, upload-time = "2025-04-23T18:31:04.621Z" },
    { url = "https://files.pythonhosted.org/packages/b3/d3/4ae42d33f5e3f50dd467761304be2fa0a9417fbf09735bc2cce003480f2a/pydantic_core-2.33.2-cp311-cp311-manylinux_2_17_aarch64.manylinux2014_aarch64.whl", hash = "sha256:dc46a01bf8d62f227d5ecee74178ffc448ff4e5197c756331f71efcc66dc980f", size = 1897823, upload-time = "2025-04-23T18:31:06.377Z" },
    { url = "https://files.pythonhosted.org/packages/f4/f3/aa5976e8352b7695ff808599794b1fba2a9ae2ee954a3426855935799488/pydantic_core-2.33.2-cp311-cp311-manylinux_2_17_armv7l.manylinux2014_armv7l.whl", hash = "sha256:a144d4f717285c6d9234a66778059f33a89096dfb9b39117663fd8413d582dcc", size = 1983792, upload-time = "2025-04-23T18:31:07.93Z" },
    { url = "https://files.pythonhosted.org/packages/d5/7a/cda9b5a23c552037717f2b2a5257e9b2bfe45e687386df9591eff7b46d28/pydantic_core-2.33.2-cp311-cp311-manylinux_2_17_ppc64le.manylinux2014_ppc64le.whl", hash = "sha256:73cf6373c21bc80b2e0dc88444f41ae60b2f070ed02095754eb5a01df12256de", size = 2136338, upload-time = "2025-04-23T18:31:09.283Z" },
    { url = "https://files.pythonhosted.org/packages/2b/9f/b8f9ec8dd1417eb9da784e91e1667d58a2a4a7b7b34cf4af765ef663a7e5/pydantic_core-2.33.2-cp311-cp311-manylinux_2_17_s390x.manylinux2014_s390x.whl", hash = "sha256:3dc625f4aa79713512d1976fe9f0bc99f706a9dee21dfd1810b4bbbf228d0e8a", size = 2730998, upload-time = "2025-04-23T18:31:11.7Z" },
    { url = "https://files.pythonhosted.org/packages/47/bc/cd720e078576bdb8255d5032c5d63ee5c0bf4b7173dd955185a1d658c456/pydantic_core-2.33.2-cp311-cp311-manylinux_2_17_x86_64.manylinux2014_x86_64.whl", hash = "sha256:881b21b5549499972441da4758d662aeea93f1923f953e9cbaff14b8b9565aef", size = 2003200, upload-time = "2025-04-23T18:31:13.536Z" },
    { url = "https://files.pythonhosted.org/packages/ca/22/3602b895ee2cd29d11a2b349372446ae9727c32e78a94b3d588a40fdf187/pydantic_core-2.33.2-cp311-cp311-manylinux_2_5_i686.manylinux1_i686.whl", hash = "sha256:bdc25f3681f7b78572699569514036afe3c243bc3059d3942624e936ec93450e", size = 2113890, upload-time = "2025-04-23T18:31:15.011Z" },
    { url = "https://files.pythonhosted.org/packages/ff/e6/e3c5908c03cf00d629eb38393a98fccc38ee0ce8ecce32f69fc7d7b558a7/pydantic_core-2.33.2-cp311-cp311-musllinux_1_1_aarch64.whl", hash = "sha256:fe5b32187cbc0c862ee201ad66c30cf218e5ed468ec8dc1cf49dec66e160cc4d", size = 2073359, upload-time = "2025-04-23T18:31:16.393Z" },
    { url = "https://files.pythonhosted.org/packages/12/e7/6a36a07c59ebefc8777d1ffdaf5ae71b06b21952582e4b07eba88a421c79/pydantic_core-2.33.2-cp311-cp311-musllinux_1_1_armv7l.whl", hash = "sha256:bc7aee6f634a6f4a95676fcb5d6559a2c2a390330098dba5e5a5f28a2e4ada30", size = 2245883, upload-time = "2025-04-23T18:31:17.892Z" },
    { url = "https://files.pythonhosted.org/packages/16/3f/59b3187aaa6cc0c1e6616e8045b284de2b6a87b027cce2ffcea073adf1d2/pydantic_core-2.33.2-cp311-cp311-musllinux_1_1_x86_64.whl", hash = "sha256:235f45e5dbcccf6bd99f9f472858849f73d11120d76ea8707115415f8e5ebebf", size = 2241074, upload-time = "2025-04-23T18:31:19.205Z" },
    { url = "https://files.pythonhosted.org/packages/e0/ed/55532bb88f674d5d8f67ab121a2a13c385df382de2a1677f30ad385f7438/pydantic_core-2.33.2-cp311-cp311-win32.whl", hash = "sha256:6368900c2d3ef09b69cb0b913f9f8263b03786e5b2a387706c5afb66800efd51", size = 1910538, upload-time = "2025-04-23T18:31:20.541Z" },
    { url = "https://files.pythonhosted.org/packages/fe/1b/25b7cccd4519c0b23c2dd636ad39d381abf113085ce4f7bec2b0dc755eb1/pydantic_core-2.33.2-cp311-cp311-win_amd64.whl", hash = "sha256:1e063337ef9e9820c77acc768546325ebe04ee38b08703244c1309cccc4f1bab", size = 1952909, upload-time = "2025-04-23T18:31:22.371Z" },
    { url = "https://files.pythonhosted.org/packages/49/a9/d809358e49126438055884c4366a1f6227f0f84f635a9014e2deb9b9de54/pydantic_core-2.33.2-cp311-cp311-win_arm64.whl", hash = "sha256:6b99022f1d19bc32a4c2a0d544fc9a76e3be90f0b3f4af413f87d38749300e65", size = 1897786, upload-time = "2025-04-23T18:31:24.161Z" },
    { url = "https://files.pythonhosted.org/packages/18/8a/2b41c97f554ec8c71f2a8a5f85cb56a8b0956addfe8b0efb5b3d77e8bdc3/pydantic_core-2.33.2-cp312-cp312-macosx_10_12_x86_64.whl", hash = "sha256:a7ec89dc587667f22b6a0b6579c249fca9026ce7c333fc142ba42411fa243cdc", size = 2009000, upload-time = "2025-04-23T18:31:25.863Z" },
    { url = "https://files.pythonhosted.org/packages/a1/02/6224312aacb3c8ecbaa959897af57181fb6cf3a3d7917fd44d0f2917e6f2/pydantic_core-2.33.2-cp312-cp312-macosx_11_0_arm64.whl", hash = "sha256:3c6db6e52c6d70aa0d00d45cdb9b40f0433b96380071ea80b09277dba021ddf7", size = 1847996, upload-time = "2025-04-23T18:31:27.341Z" },
    { url = "https://files.pythonhosted.org/packages/d6/46/6dcdf084a523dbe0a0be59d054734b86a981726f221f4562aed313dbcb49/pydantic_core-2.33.2-cp312-cp312-manylinux_2_17_aarch64.manylinux2014_aarch64.whl", hash = "sha256:4e61206137cbc65e6d5256e1166f88331d3b6238e082d9f74613b9b765fb9025", size = 1880957, upload-time = "2025-04-23T18:31:28.956Z" },
    { url = "https://files.pythonhosted.org/packages/ec/6b/1ec2c03837ac00886ba8160ce041ce4e325b41d06a034adbef11339ae422/pydantic_core-2.33.2-cp312-cp312-manylinux_2_17_armv7l.manylinux2014_armv7l.whl", hash = "sha256:eb8c529b2819c37140eb51b914153063d27ed88e3bdc31b71198a198e921e011", size = 1964199, upload-time = "2025-04-23T18:31:31.025Z" },
    { url = "https://files.pythonhosted.org/packages/2d/1d/6bf34d6adb9debd9136bd197ca72642203ce9aaaa85cfcbfcf20f9696e83/pydantic_core-2.33.2-cp312-cp312-manylinux_2_17_ppc64le.manylinux2014_ppc64le.whl", hash = "sha256:c52b02ad8b4e2cf14ca7b3d918f3eb0ee91e63b3167c32591e57c4317e134f8f", size = 2120296, upload-time = "2025-04-23T18:31:32.514Z" },
    { url = "https://files.pythonhosted.org/packages/e0/94/2bd0aaf5a591e974b32a9f7123f16637776c304471a0ab33cf263cf5591a/pydantic_core-2.33.2-cp312-cp312-manylinux_2_17_s390x.manylinux2014_s390x.whl", hash = "sha256:96081f1605125ba0855dfda83f6f3df5ec90c61195421ba72223de35ccfb2f88", size = 2676109, upload-time = "2025-04-23T18:31:33.958Z" },
    { url = "https://files.pythonhosted.org/packages/f9/41/4b043778cf9c4285d59742281a769eac371b9e47e35f98ad321349cc5d61/pydantic_core-2.33.2-cp312-cp312-manylinux_2_17_x86_64.manylinux2014_x86_64.whl", hash = "sha256:8f57a69461af2a5fa6e6bbd7a5f60d3b7e6cebb687f55106933188e79ad155c1", size = 2002028, upload-time = "2025-04-23T18:31:39.095Z" },
    { url = "https://files.pythonhosted.org/packages/cb/d5/7bb781bf2748ce3d03af04d5c969fa1308880e1dca35a9bd94e1a96a922e/pydantic_core-2.33.2-cp312-cp312-manylinux_2_5_i686.manylinux1_i686.whl", hash = "sha256:572c7e6c8bb4774d2ac88929e3d1f12bc45714ae5ee6d9a788a9fb35e60bb04b", size = 2100044, upload-time = "2025-04-23T18:31:41.034Z" },
    { url = "https://files.pythonhosted.org/packages/fe/36/def5e53e1eb0ad896785702a5bbfd25eed546cdcf4087ad285021a90ed53/pydantic_core-2.33.2-cp312-cp312-musllinux_1_1_aarch64.whl", hash = "sha256:db4b41f9bd95fbe5acd76d89920336ba96f03e149097365afe1cb092fceb89a1", size = 2058881, upload-time = "2025-04-23T18:31:42.757Z" },
    { url = "https://files.pythonhosted.org/packages/01/6c/57f8d70b2ee57fc3dc8b9610315949837fa8c11d86927b9bb044f8705419/pydantic_core-2.33.2-cp312-cp312-musllinux_1_1_armv7l.whl", hash = "sha256:fa854f5cf7e33842a892e5c73f45327760bc7bc516339fda888c75ae60edaeb6", size = 2227034, upload-time = "2025-04-23T18:31:44.304Z" },
    { url = "https://files.pythonhosted.org/packages/27/b9/9c17f0396a82b3d5cbea4c24d742083422639e7bb1d5bf600e12cb176a13/pydantic_core-2.33.2-cp312-cp312-musllinux_1_1_x86_64.whl", hash = "sha256:5f483cfb75ff703095c59e365360cb73e00185e01aaea067cd19acffd2ab20ea", size = 2234187, upload-time = "2025-04-23T18:31:45.891Z" },
    { url = "https://files.pythonhosted.org/packages/b0/6a/adf5734ffd52bf86d865093ad70b2ce543415e0e356f6cacabbc0d9ad910/pydantic_core-2.33.2-cp312-cp312-win32.whl", hash = "sha256:9cb1da0f5a471435a7bc7e439b8a728e8b61e59784b2af70d7c169f8dd8ae290", size = 1892628, upload-time = "2025-04-23T18:31:47.819Z" },
    { url = "https://files.pythonhosted.org/packages/43/e4/5479fecb3606c1368d496a825d8411e126133c41224c1e7238be58b87d7e/pydantic_core-2.33.2-cp312-cp312-win_amd64.whl", hash = "sha256:f941635f2a3d96b2973e867144fde513665c87f13fe0e193c158ac51bfaaa7b2", size = 1955866, upload-time = "2025-04-23T18:31:49.635Z" },
    { url = "https://files.pythonhosted.org/packages/0d/24/8b11e8b3e2be9dd82df4b11408a67c61bb4dc4f8e11b5b0fc888b38118b5/pydantic_core-2.33.2-cp312-cp312-win_arm64.whl", hash = "sha256:cca3868ddfaccfbc4bfb1d608e2ccaaebe0ae628e1416aeb9c4d88c001bb45ab", size = 1888894, upload-time = "2025-04-23T18:31:51.609Z" },
    { url = "https://files.pythonhosted.org/packages/46/8c/99040727b41f56616573a28771b1bfa08a3d3fe74d3d513f01251f79f172/pydantic_core-2.33.2-cp313-cp313-macosx_10_12_x86_64.whl", hash = "sha256:1082dd3e2d7109ad8b7da48e1d4710c8d06c253cbc4a27c1cff4fbcaa97a9e3f", size = 2015688, upload-time = "2025-04-23T18:31:53.175Z" },
    { url = "https://files.pythonhosted.org/packages/3a/cc/5999d1eb705a6cefc31f0b4a90e9f7fc400539b1a1030529700cc1b51838/pydantic_core-2.33.2-cp313-cp313-macosx_11_0_arm64.whl", hash = "sha256:f517ca031dfc037a9c07e748cefd8d96235088b83b4f4ba8939105d20fa1dcd6", size = 1844808, upload-time = "2025-04-23T18:31:54.79Z" },
    { url = "https://files.pythonhosted.org/packages/6f/5e/a0a7b8885c98889a18b6e376f344da1ef323d270b44edf8174d6bce4d622/pydantic_core-2.33.2-cp313-cp313-manylinux_2_17_aarch64.manylinux2014_aarch64.whl", hash = "sha256:0a9f2c9dd19656823cb8250b0724ee9c60a82f3cdf68a080979d13092a3b0fef", size = 1885580, upload-time = "2025-04-23T18:31:57.393Z" },
    { url = "https://files.pythonhosted.org/packages/3b/2a/953581f343c7d11a304581156618c3f592435523dd9d79865903272c256a/pydantic_core-2.33.2-cp313-cp313-manylinux_2_17_armv7l.manylinux2014_armv7l.whl", hash = "sha256:2b0a451c263b01acebe51895bfb0e1cc842a5c666efe06cdf13846c7418caa9a", size = 1973859, upload-time = "2025-04-23T18:31:59.065Z" },
    { url = "https://files.pythonhosted.org/packages/e6/55/f1a813904771c03a3f97f676c62cca0c0a4138654107c1b61f19c644868b/pydantic_core-2.33.2-cp313-cp313-manylinux_2_17_ppc64le.manylinux2014_ppc64le.whl", hash = "sha256:1ea40a64d23faa25e62a70ad163571c0b342b8bf66d5fa612ac0dec4f069d916", size = 2120810, upload-time = "2025-04-23T18:32:00.78Z" },
    { url = "https://files.pythonhosted.org/packages/aa/c3/053389835a996e18853ba107a63caae0b9deb4a276c6b472931ea9ae6e48/pydantic_core-2.33.2-cp313-cp313-manylinux_2_17_s390x.manylinux2014_s390x.whl", hash = "sha256:0fb2d542b4d66f9470e8065c5469ec676978d625a8b7a363f07d9a501a9cb36a", size = 2676498, upload-time = "2025-04-23T18:32:02.418Z" },
    { url = "https://files.pythonhosted.org/packages/eb/3c/f4abd740877a35abade05e437245b192f9d0ffb48bbbbd708df33d3cda37/pydantic_core-2.33.2-cp313-cp313-manylinux_2_17_x86_64.manylinux2014_x86_64.whl", hash = "sha256:9fdac5d6ffa1b5a83bca06ffe7583f5576555e6c8b3a91fbd25ea7780f825f7d", size = 2000611, upload-time = "2025-04-23T18:32:04.152Z" },
    { url = "https://files.pythonhosted.org/packages/59/a7/63ef2fed1837d1121a894d0ce88439fe3e3b3e48c7543b2a4479eb99c2bd/pydantic_core-2.33.2-cp313-cp313-manylinux_2_5_i686.manylinux1_i686.whl", hash = "sha256:04a1a413977ab517154eebb2d326da71638271477d6ad87a769102f7c2488c56", size = 2107924, upload-time = "2025-04-23T18:32:06.129Z" },
    { url = "https://files.pythonhosted.org/packages/04/8f/2551964ef045669801675f1cfc3b0d74147f4901c3ffa42be2ddb1f0efc4/pydantic_core-2.33.2-cp313-cp313-musllinux_1_1_aarch64.whl", hash = "sha256:c8e7af2f4e0194c22b5b37205bfb293d166a7344a5b0d0eaccebc376546d77d5", size = 2063196, upload-time = "2025-04-23T18:32:08.178Z" },
    { url = "https://files.pythonhosted.org/packages/26/bd/d9602777e77fc6dbb0c7db9ad356e9a985825547dce5ad1d30ee04903918/pydantic_core-2.33.2-cp313-cp313-musllinux_1_1_armv7l.whl", hash = "sha256:5c92edd15cd58b3c2d34873597a1e20f13094f59cf88068adb18947df5455b4e", size = 2236389, upload-time = "2025-04-23T18:32:10.242Z" },
    { url = "https://files.pythonhosted.org/packages/42/db/0e950daa7e2230423ab342ae918a794964b053bec24ba8af013fc7c94846/pydantic_core-2.33.2-cp313-cp313-musllinux_1_1_x86_64.whl", hash = "sha256:65132b7b4a1c0beded5e057324b7e16e10910c106d43675d9bd87d4f38dde162", size = 2239223, upload-time = "2025-04-23T18:32:12.382Z" },
    { url = "https://files.pythonhosted.org/packages/58/4d/4f937099c545a8a17eb52cb67fe0447fd9a373b348ccfa9a87f141eeb00f/pydantic_core-2.33.2-cp313-cp313-win32.whl", hash = "sha256:52fb90784e0a242bb96ec53f42196a17278855b0f31ac7c3cc6f5c1ec4811849", size = 1900473, upload-time = "2025-04-23T18:32:14.034Z" },
    { url = "https://files.pythonhosted.org/packages/a0/75/4a0a9bac998d78d889def5e4ef2b065acba8cae8c93696906c3a91f310ca/pydantic_core-2.33.2-cp313-cp313-win_amd64.whl", hash = "sha256:c083a3bdd5a93dfe480f1125926afcdbf2917ae714bdb80b36d34318b2bec5d9", size = 1955269, upload-time = "2025-04-23T18:32:15.783Z" },
    { url = "https://files.pythonhosted.org/packages/f9/86/1beda0576969592f1497b4ce8e7bc8cbdf614c352426271b1b10d5f0aa64/pydantic_core-2.33.2-cp313-cp313-win_arm64.whl", hash = "sha256:e80b087132752f6b3d714f041ccf74403799d3b23a72722ea2e6ba2e892555b9", size = 1893921, upload-time = "2025-04-23T18:32:18.473Z" },
    { url = "https://files.pythonhosted.org/packages/a4/7d/e09391c2eebeab681df2b74bfe6c43422fffede8dc74187b2b0bf6fd7571/pydantic_core-2.33.2-cp313-cp313t-macosx_11_0_arm64.whl", hash = "sha256:61c18fba8e5e9db3ab908620af374db0ac1baa69f0f32df4f61ae23f15e586ac", size = 1806162, upload-time = "2025-04-23T18:32:20.188Z" },
    { url = "https://files.pythonhosted.org/packages/f1/3d/847b6b1fed9f8ed3bb95a9ad04fbd0b212e832d4f0f50ff4d9ee5a9f15cf/pydantic_core-2.33.2-cp313-cp313t-manylinux_2_17_x86_64.manylinux2014_x86_64.whl", hash = "sha256:95237e53bb015f67b63c91af7518a62a8660376a6a0db19b89acc77a4d6199f5", size = 1981560, upload-time = "2025-04-23T18:32:22.354Z" },
    { url = "https://files.pythonhosted.org/packages/6f/9a/e73262f6c6656262b5fdd723ad90f518f579b7bc8622e43a942eec53c938/pydantic_core-2.33.2-cp313-cp313t-win_amd64.whl", hash = "sha256:c2fc0a768ef76c15ab9238afa6da7f69895bb5d1ee83aeea2e3509af4472d0b9", size = 1935777, upload-time = "2025-04-23T18:32:25.088Z" },
    { url = "https://files.pythonhosted.org/packages/7b/27/d4ae6487d73948d6f20dddcd94be4ea43e74349b56eba82e9bdee2d7494c/pydantic_core-2.33.2-pp311-pypy311_pp73-macosx_10_12_x86_64.whl", hash = "sha256:dd14041875d09cc0f9308e37a6f8b65f5585cf2598a53aa0123df8b129d481f8", size = 2025200, upload-time = "2025-04-23T18:33:14.199Z" },
    { url = "https://files.pythonhosted.org/packages/f1/b8/b3cb95375f05d33801024079b9392a5ab45267a63400bf1866e7ce0f0de4/pydantic_core-2.33.2-pp311-pypy311_pp73-macosx_11_0_arm64.whl", hash = "sha256:d87c561733f66531dced0da6e864f44ebf89a8fba55f31407b00c2f7f9449593", size = 1859123, upload-time = "2025-04-23T18:33:16.555Z" },
    { url = "https://files.pythonhosted.org/packages/05/bc/0d0b5adeda59a261cd30a1235a445bf55c7e46ae44aea28f7bd6ed46e091/pydantic_core-2.33.2-pp311-pypy311_pp73-manylinux_2_17_aarch64.manylinux2014_aarch64.whl", hash = "sha256:2f82865531efd18d6e07a04a17331af02cb7a651583c418df8266f17a63c6612", size = 1892852, upload-time = "2025-04-23T18:33:18.513Z" },
    { url = "https://files.pythonhosted.org/packages/3e/11/d37bdebbda2e449cb3f519f6ce950927b56d62f0b84fd9cb9e372a26a3d5/pydantic_core-2.33.2-pp311-pypy311_pp73-manylinux_2_17_x86_64.manylinux2014_x86_64.whl", hash = "sha256:2bfb5112df54209d820d7bf9317c7a6c9025ea52e49f46b6a2060104bba37de7", size = 2067484, upload-time = "2025-04-23T18:33:20.475Z" },
    { url = "https://files.pythonhosted.org/packages/8c/55/1f95f0a05ce72ecb02a8a8a1c3be0579bbc29b1d5ab68f1378b7bebc5057/pydantic_core-2.33.2-pp311-pypy311_pp73-manylinux_2_5_i686.manylinux1_i686.whl", hash = "sha256:64632ff9d614e5eecfb495796ad51b0ed98c453e447a76bcbeeb69615079fc7e", size = 2108896, upload-time = "2025-04-23T18:33:22.501Z" },
    { url = "https://files.pythonhosted.org/packages/53/89/2b2de6c81fa131f423246a9109d7b2a375e83968ad0800d6e57d0574629b/pydantic_core-2.33.2-pp311-pypy311_pp73-musllinux_1_1_aarch64.whl", hash = "sha256:f889f7a40498cc077332c7ab6b4608d296d852182211787d4f3ee377aaae66e8", size = 2069475, upload-time = "2025-04-23T18:33:24.528Z" },
    { url = "https://files.pythonhosted.org/packages/b8/e9/1f7efbe20d0b2b10f6718944b5d8ece9152390904f29a78e68d4e7961159/pydantic_core-2.33.2-pp311-pypy311_pp73-musllinux_1_1_armv7l.whl", hash = "sha256:de4b83bb311557e439b9e186f733f6c645b9417c84e2eb8203f3f820a4b988bf", size = 2239013, upload-time = "2025-04-23T18:33:26.621Z" },
    { url = "https://files.pythonhosted.org/packages/3c/b2/5309c905a93811524a49b4e031e9851a6b00ff0fb668794472ea7746b448/pydantic_core-2.33.2-pp311-pypy311_pp73-musllinux_1_1_x86_64.whl", hash = "sha256:82f68293f055f51b51ea42fafc74b6aad03e70e191799430b90c13d643059ebb", size = 2238715, upload-time = "2025-04-23T18:33:28.656Z" },
    { url = "https://files.pythonhosted.org/packages/32/56/8a7ca5d2cd2cda1d245d34b1c9a942920a718082ae8e54e5f3e5a58b7add/pydantic_core-2.33.2-pp311-pypy311_pp73-win_amd64.whl", hash = "sha256:329467cecfb529c925cf2bbd4d60d2c509bc2fb52a20c1045bf09bb70971a9c1", size = 2066757, upload-time = "2025-04-23T18:33:30.645Z" },
]

[[package]]
name = "pygments"
version = "2.19.2"
source = { registry = "https://pypi.org/simple" }
sdist = { url = "https://files.pythonhosted.org/packages/b0/77/a5b8c569bf593b0140bde72ea885a803b82086995367bf2037de0159d924/pygments-2.19.2.tar.gz", hash = "sha256:636cb2477cec7f8952536970bc533bc43743542f70392ae026374600add5b887", size = 4968631, upload-time = "2025-06-21T13:39:12.283Z" }
wheels = [
    { url = "https://files.pythonhosted.org/packages/c7/21/705964c7812476f378728bdf590ca4b771ec72385c533964653c68e86bdc/pygments-2.19.2-py3-none-any.whl", hash = "sha256:86540386c03d588bb81d44bc3928634ff26449851e99741617ecb9037ee5ec0b", size = 1225217, upload-time = "2025-06-21T13:39:07.939Z" },
]

[[package]]
name = "pyparsing"
version = "3.2.3"
source = { registry = "https://pypi.org/simple" }
sdist = { url = "https://files.pythonhosted.org/packages/bb/22/f1129e69d94ffff626bdb5c835506b3a5b4f3d070f17ea295e12c2c6f60f/pyparsing-3.2.3.tar.gz", hash = "sha256:b9c13f1ab8b3b542f72e28f634bad4de758ab3ce4546e4301970ad6fa77c38be", size = 1088608, upload-time = "2025-03-25T05:01:28.114Z" }
wheels = [
    { url = "https://files.pythonhosted.org/packages/05/e7/df2285f3d08fee213f2d041540fa4fc9ca6c2d44cf36d3a035bf2a8d2bcc/pyparsing-3.2.3-py3-none-any.whl", hash = "sha256:a749938e02d6fd0b59b356ca504a24982314bb090c383e3cf201c95ef7e2bfcf", size = 111120, upload-time = "2025-03-25T05:01:24.908Z" },
]

[[package]]
name = "pytest"
version = "8.4.1"
source = { registry = "https://pypi.org/simple" }
dependencies = [
    { name = "colorama", marker = "sys_platform == 'win32'" },
    { name = "iniconfig" },
    { name = "packaging" },
    { name = "pluggy" },
    { name = "pygments" },
]
sdist = { url = "https://files.pythonhosted.org/packages/08/ba/45911d754e8eba3d5a841a5ce61a65a685ff1798421ac054f85aa8747dfb/pytest-8.4.1.tar.gz", hash = "sha256:7c67fd69174877359ed9371ec3af8a3d2b04741818c51e5e99cc1742251fa93c", size = 1517714, upload-time = "2025-06-18T05:48:06.109Z" }
wheels = [
    { url = "https://files.pythonhosted.org/packages/29/16/c8a903f4c4dffe7a12843191437d7cd8e32751d5de349d45d3fe69544e87/pytest-8.4.1-py3-none-any.whl", hash = "sha256:539c70ba6fcead8e78eebbf1115e8b589e7565830d7d006a8723f19ac8a0afb7", size = 365474, upload-time = "2025-06-18T05:48:03.955Z" },
]

[[package]]
name = "pytest-sugar"
version = "1.0.0"
source = { registry = "https://pypi.org/simple" }
dependencies = [
    { name = "packaging" },
    { name = "pytest" },
    { name = "termcolor" },
]
sdist = { url = "https://files.pythonhosted.org/packages/f5/ac/5754f5edd6d508bc6493bc37d74b928f102a5fff82d9a80347e180998f08/pytest-sugar-1.0.0.tar.gz", hash = "sha256:6422e83258f5b0c04ce7c632176c7732cab5fdb909cb39cca5c9139f81276c0a", size = 14992, upload-time = "2024-02-01T18:30:36.735Z" }
wheels = [
    { url = "https://files.pythonhosted.org/packages/92/fb/889f1b69da2f13691de09a111c16c4766a433382d44aa0ecf221deded44a/pytest_sugar-1.0.0-py3-none-any.whl", hash = "sha256:70ebcd8fc5795dc457ff8b69d266a4e2e8a74ae0c3edc749381c64b5246c8dfd", size = 10171, upload-time = "2024-02-01T18:30:29.395Z" },
]

[[package]]
name = "python-dateutil"
version = "2.9.0.post0"
source = { registry = "https://pypi.org/simple" }
dependencies = [
    { name = "six" },
]
sdist = { url = "https://files.pythonhosted.org/packages/66/c0/0c8b6ad9f17a802ee498c46e004a0eb49bc148f2fd230864601a86dcf6db/python-dateutil-2.9.0.post0.tar.gz", hash = "sha256:37dd54208da7e1cd875388217d5e00ebd4179249f90fb72437e91a35459a0ad3", size = 342432, upload-time = "2024-03-01T18:36:20.211Z" }
wheels = [
    { url = "https://files.pythonhosted.org/packages/ec/57/56b9bcc3c9c6a792fcbaf139543cee77261f3651ca9da0c93f5c1221264b/python_dateutil-2.9.0.post0-py2.py3-none-any.whl", hash = "sha256:a8b2bc7bffae282281c8140a97d3aa9c14da0b136dfe83f850eea9a5f7470427", size = 229892, upload-time = "2024-03-01T18:36:18.57Z" },
]

[[package]]
name = "python-dotenv"
version = "1.1.1"
source = { registry = "https://pypi.org/simple" }
sdist = { url = "https://files.pythonhosted.org/packages/f6/b0/4bc07ccd3572a2f9df7e6782f52b0c6c90dcbb803ac4a167702d7d0dfe1e/python_dotenv-1.1.1.tar.gz", hash = "sha256:a8a6399716257f45be6a007360200409fce5cda2661e3dec71d23dc15f6189ab", size = 41978, upload-time = "2025-06-24T04:21:07.341Z" }
wheels = [
    { url = "https://files.pythonhosted.org/packages/5f/ed/539768cf28c661b5b068d66d96a2f155c4971a5d55684a514c1a0e0dec2f/python_dotenv-1.1.1-py3-none-any.whl", hash = "sha256:31f23644fe2602f88ff55e1f5c79ba497e01224ee7737937930c448e4d0e24dc", size = 20556, upload-time = "2025-06-24T04:21:06.073Z" },
]

[[package]]
name = "pytz"
version = "2025.2"
source = { registry = "https://pypi.org/simple" }
sdist = { url = "https://files.pythonhosted.org/packages/f8/bf/abbd3cdfb8fbc7fb3d4d38d320f2441b1e7cbe29be4f23797b4a2b5d8aac/pytz-2025.2.tar.gz", hash = "sha256:360b9e3dbb49a209c21ad61809c7fb453643e048b38924c765813546746e81c3", size = 320884, upload-time = "2025-03-25T02:25:00.538Z" }
wheels = [
    { url = "https://files.pythonhosted.org/packages/81/c4/34e93fe5f5429d7570ec1fa436f1986fb1f00c3e0f43a589fe2bbcd22c3f/pytz-2025.2-py2.py3-none-any.whl", hash = "sha256:5ddf76296dd8c44c26eb8f4b6f35488f3ccbf6fbbd7adee0b7262d43f0ec2f00", size = 509225, upload-time = "2025-03-25T02:24:58.468Z" },
]

[[package]]
name = "pywin32"
version = "310"
source = { registry = "https://pypi.org/simple" }
wheels = [
    { url = "https://files.pythonhosted.org/packages/f7/b1/68aa2986129fb1011dabbe95f0136f44509afaf072b12b8f815905a39f33/pywin32-310-cp311-cp311-win32.whl", hash = "sha256:1e765f9564e83011a63321bb9d27ec456a0ed90d3732c4b2e312b855365ed8bd", size = 8784284, upload-time = "2025-03-17T00:55:53.124Z" },
    { url = "https://files.pythonhosted.org/packages/b3/bd/d1592635992dd8db5bb8ace0551bc3a769de1ac8850200cfa517e72739fb/pywin32-310-cp311-cp311-win_amd64.whl", hash = "sha256:126298077a9d7c95c53823934f000599f66ec9296b09167810eb24875f32689c", size = 9520748, upload-time = "2025-03-17T00:55:55.203Z" },
    { url = "https://files.pythonhosted.org/packages/90/b1/ac8b1ffce6603849eb45a91cf126c0fa5431f186c2e768bf56889c46f51c/pywin32-310-cp311-cp311-win_arm64.whl", hash = "sha256:19ec5fc9b1d51c4350be7bb00760ffce46e6c95eaf2f0b2f1150657b1a43c582", size = 8455941, upload-time = "2025-03-17T00:55:57.048Z" },
    { url = "https://files.pythonhosted.org/packages/6b/ec/4fdbe47932f671d6e348474ea35ed94227fb5df56a7c30cbbb42cd396ed0/pywin32-310-cp312-cp312-win32.whl", hash = "sha256:8a75a5cc3893e83a108c05d82198880704c44bbaee4d06e442e471d3c9ea4f3d", size = 8796239, upload-time = "2025-03-17T00:55:58.807Z" },
    { url = "https://files.pythonhosted.org/packages/e3/e5/b0627f8bb84e06991bea89ad8153a9e50ace40b2e1195d68e9dff6b03d0f/pywin32-310-cp312-cp312-win_amd64.whl", hash = "sha256:bf5c397c9a9a19a6f62f3fb821fbf36cac08f03770056711f765ec1503972060", size = 9503839, upload-time = "2025-03-17T00:56:00.8Z" },
    { url = "https://files.pythonhosted.org/packages/1f/32/9ccf53748df72301a89713936645a664ec001abd35ecc8578beda593d37d/pywin32-310-cp312-cp312-win_arm64.whl", hash = "sha256:2349cc906eae872d0663d4d6290d13b90621eaf78964bb1578632ff20e152966", size = 8459470, upload-time = "2025-03-17T00:56:02.601Z" },
    { url = "https://files.pythonhosted.org/packages/1c/09/9c1b978ffc4ae53999e89c19c77ba882d9fce476729f23ef55211ea1c034/pywin32-310-cp313-cp313-win32.whl", hash = "sha256:5d241a659c496ada3253cd01cfaa779b048e90ce4b2b38cd44168ad555ce74ab", size = 8794384, upload-time = "2025-03-17T00:56:04.383Z" },
    { url = "https://files.pythonhosted.org/packages/45/3c/b4640f740ffebadd5d34df35fecba0e1cfef8fde9f3e594df91c28ad9b50/pywin32-310-cp313-cp313-win_amd64.whl", hash = "sha256:667827eb3a90208ddbdcc9e860c81bde63a135710e21e4cb3348968e4bd5249e", size = 9503039, upload-time = "2025-03-17T00:56:06.207Z" },
    { url = "https://files.pythonhosted.org/packages/b4/f4/f785020090fb050e7fb6d34b780f2231f302609dc964672f72bfaeb59a28/pywin32-310-cp313-cp313-win_arm64.whl", hash = "sha256:e308f831de771482b7cf692a1f308f8fca701b2d8f9dde6cc440c7da17e47b33", size = 8458152, upload-time = "2025-03-17T00:56:07.819Z" },
]

[[package]]
name = "pyyaml"
version = "6.0.2"
source = { registry = "https://pypi.org/simple" }
sdist = { url = "https://files.pythonhosted.org/packages/54/ed/79a089b6be93607fa5cdaedf301d7dfb23af5f25c398d5ead2525b063e17/pyyaml-6.0.2.tar.gz", hash = "sha256:d584d9ec91ad65861cc08d42e834324ef890a082e591037abe114850ff7bbc3e", size = 130631, upload-time = "2024-08-06T20:33:50.674Z" }
wheels = [
    { url = "https://files.pythonhosted.org/packages/f8/aa/7af4e81f7acba21a4c6be026da38fd2b872ca46226673c89a758ebdc4fd2/PyYAML-6.0.2-cp311-cp311-macosx_10_9_x86_64.whl", hash = "sha256:cc1c1159b3d456576af7a3e4d1ba7e6924cb39de8f67111c735f6fc832082774", size = 184612, upload-time = "2024-08-06T20:32:03.408Z" },
    { url = "https://files.pythonhosted.org/packages/8b/62/b9faa998fd185f65c1371643678e4d58254add437edb764a08c5a98fb986/PyYAML-6.0.2-cp311-cp311-macosx_11_0_arm64.whl", hash = "sha256:1e2120ef853f59c7419231f3bf4e7021f1b936f6ebd222406c3b60212205d2ee", size = 172040, upload-time = "2024-08-06T20:32:04.926Z" },
    { url = "https://files.pythonhosted.org/packages/ad/0c/c804f5f922a9a6563bab712d8dcc70251e8af811fce4524d57c2c0fd49a4/PyYAML-6.0.2-cp311-cp311-manylinux_2_17_aarch64.manylinux2014_aarch64.whl", hash = "sha256:5d225db5a45f21e78dd9358e58a98702a0302f2659a3c6cd320564b75b86f47c", size = 736829, upload-time = "2024-08-06T20:32:06.459Z" },
    { url = "https://files.pythonhosted.org/packages/51/16/6af8d6a6b210c8e54f1406a6b9481febf9c64a3109c541567e35a49aa2e7/PyYAML-6.0.2-cp311-cp311-manylinux_2_17_s390x.manylinux2014_s390x.whl", hash = "sha256:5ac9328ec4831237bec75defaf839f7d4564be1e6b25ac710bd1a96321cc8317", size = 764167, upload-time = "2024-08-06T20:32:08.338Z" },
    { url = "https://files.pythonhosted.org/packages/75/e4/2c27590dfc9992f73aabbeb9241ae20220bd9452df27483b6e56d3975cc5/PyYAML-6.0.2-cp311-cp311-manylinux_2_17_x86_64.manylinux2014_x86_64.whl", hash = "sha256:3ad2a3decf9aaba3d29c8f537ac4b243e36bef957511b4766cb0057d32b0be85", size = 762952, upload-time = "2024-08-06T20:32:14.124Z" },
    { url = "https://files.pythonhosted.org/packages/9b/97/ecc1abf4a823f5ac61941a9c00fe501b02ac3ab0e373c3857f7d4b83e2b6/PyYAML-6.0.2-cp311-cp311-musllinux_1_1_aarch64.whl", hash = "sha256:ff3824dc5261f50c9b0dfb3be22b4567a6f938ccce4587b38952d85fd9e9afe4", size = 735301, upload-time = "2024-08-06T20:32:16.17Z" },
    { url = "https://files.pythonhosted.org/packages/45/73/0f49dacd6e82c9430e46f4a027baa4ca205e8b0a9dce1397f44edc23559d/PyYAML-6.0.2-cp311-cp311-musllinux_1_1_x86_64.whl", hash = "sha256:797b4f722ffa07cc8d62053e4cff1486fa6dc094105d13fea7b1de7d8bf71c9e", size = 756638, upload-time = "2024-08-06T20:32:18.555Z" },
    { url = "https://files.pythonhosted.org/packages/22/5f/956f0f9fc65223a58fbc14459bf34b4cc48dec52e00535c79b8db361aabd/PyYAML-6.0.2-cp311-cp311-win32.whl", hash = "sha256:11d8f3dd2b9c1207dcaf2ee0bbbfd5991f571186ec9cc78427ba5bd32afae4b5", size = 143850, upload-time = "2024-08-06T20:32:19.889Z" },
    { url = "https://files.pythonhosted.org/packages/ed/23/8da0bbe2ab9dcdd11f4f4557ccaf95c10b9811b13ecced089d43ce59c3c8/PyYAML-6.0.2-cp311-cp311-win_amd64.whl", hash = "sha256:e10ce637b18caea04431ce14fabcf5c64a1c61ec9c56b071a4b7ca131ca52d44", size = 161980, upload-time = "2024-08-06T20:32:21.273Z" },
    { url = "https://files.pythonhosted.org/packages/86/0c/c581167fc46d6d6d7ddcfb8c843a4de25bdd27e4466938109ca68492292c/PyYAML-6.0.2-cp312-cp312-macosx_10_9_x86_64.whl", hash = "sha256:c70c95198c015b85feafc136515252a261a84561b7b1d51e3384e0655ddf25ab", size = 183873, upload-time = "2024-08-06T20:32:25.131Z" },
    { url = "https://files.pythonhosted.org/packages/a8/0c/38374f5bb272c051e2a69281d71cba6fdb983413e6758b84482905e29a5d/PyYAML-6.0.2-cp312-cp312-macosx_11_0_arm64.whl", hash = "sha256:ce826d6ef20b1bc864f0a68340c8b3287705cae2f8b4b1d932177dcc76721725", size = 173302, upload-time = "2024-08-06T20:32:26.511Z" },
    { url = "https://files.pythonhosted.org/packages/c3/93/9916574aa8c00aa06bbac729972eb1071d002b8e158bd0e83a3b9a20a1f7/PyYAML-6.0.2-cp312-cp312-manylinux_2_17_aarch64.manylinux2014_aarch64.whl", hash = "sha256:1f71ea527786de97d1a0cc0eacd1defc0985dcf6b3f17bb77dcfc8c34bec4dc5", size = 739154, upload-time = "2024-08-06T20:32:28.363Z" },
    { url = "https://files.pythonhosted.org/packages/95/0f/b8938f1cbd09739c6da569d172531567dbcc9789e0029aa070856f123984/PyYAML-6.0.2-cp312-cp312-manylinux_2_17_s390x.manylinux2014_s390x.whl", hash = "sha256:9b22676e8097e9e22e36d6b7bda33190d0d400f345f23d4065d48f4ca7ae0425", size = 766223, upload-time = "2024-08-06T20:32:30.058Z" },
    { url = "https://files.pythonhosted.org/packages/b9/2b/614b4752f2e127db5cc206abc23a8c19678e92b23c3db30fc86ab731d3bd/PyYAML-6.0.2-cp312-cp312-manylinux_2_17_x86_64.manylinux2014_x86_64.whl", hash = "sha256:80bab7bfc629882493af4aa31a4cfa43a4c57c83813253626916b8c7ada83476", size = 767542, upload-time = "2024-08-06T20:32:31.881Z" },
    { url = "https://files.pythonhosted.org/packages/d4/00/dd137d5bcc7efea1836d6264f049359861cf548469d18da90cd8216cf05f/PyYAML-6.0.2-cp312-cp312-musllinux_1_1_aarch64.whl", hash = "sha256:0833f8694549e586547b576dcfaba4a6b55b9e96098b36cdc7ebefe667dfed48", size = 731164, upload-time = "2024-08-06T20:32:37.083Z" },
    { url = "https://files.pythonhosted.org/packages/c9/1f/4f998c900485e5c0ef43838363ba4a9723ac0ad73a9dc42068b12aaba4e4/PyYAML-6.0.2-cp312-cp312-musllinux_1_1_x86_64.whl", hash = "sha256:8b9c7197f7cb2738065c481a0461e50ad02f18c78cd75775628afb4d7137fb3b", size = 756611, upload-time = "2024-08-06T20:32:38.898Z" },
    { url = "https://files.pythonhosted.org/packages/df/d1/f5a275fdb252768b7a11ec63585bc38d0e87c9e05668a139fea92b80634c/PyYAML-6.0.2-cp312-cp312-win32.whl", hash = "sha256:ef6107725bd54b262d6dedcc2af448a266975032bc85ef0172c5f059da6325b4", size = 140591, upload-time = "2024-08-06T20:32:40.241Z" },
    { url = "https://files.pythonhosted.org/packages/0c/e8/4f648c598b17c3d06e8753d7d13d57542b30d56e6c2dedf9c331ae56312e/PyYAML-6.0.2-cp312-cp312-win_amd64.whl", hash = "sha256:7e7401d0de89a9a855c839bc697c079a4af81cf878373abd7dc625847d25cbd8", size = 156338, upload-time = "2024-08-06T20:32:41.93Z" },
    { url = "https://files.pythonhosted.org/packages/ef/e3/3af305b830494fa85d95f6d95ef7fa73f2ee1cc8ef5b495c7c3269fb835f/PyYAML-6.0.2-cp313-cp313-macosx_10_13_x86_64.whl", hash = "sha256:efdca5630322a10774e8e98e1af481aad470dd62c3170801852d752aa7a783ba", size = 181309, upload-time = "2024-08-06T20:32:43.4Z" },
    { url = "https://files.pythonhosted.org/packages/45/9f/3b1c20a0b7a3200524eb0076cc027a970d320bd3a6592873c85c92a08731/PyYAML-6.0.2-cp313-cp313-macosx_11_0_arm64.whl", hash = "sha256:50187695423ffe49e2deacb8cd10510bc361faac997de9efef88badc3bb9e2d1", size = 171679, upload-time = "2024-08-06T20:32:44.801Z" },
    { url = "https://files.pythonhosted.org/packages/7c/9a/337322f27005c33bcb656c655fa78325b730324c78620e8328ae28b64d0c/PyYAML-6.0.2-cp313-cp313-manylinux_2_17_aarch64.manylinux2014_aarch64.whl", hash = "sha256:0ffe8360bab4910ef1b9e87fb812d8bc0a308b0d0eef8c8f44e0254ab3b07133", size = 733428, upload-time = "2024-08-06T20:32:46.432Z" },
    { url = "https://files.pythonhosted.org/packages/a3/69/864fbe19e6c18ea3cc196cbe5d392175b4cf3d5d0ac1403ec3f2d237ebb5/PyYAML-6.0.2-cp313-cp313-manylinux_2_17_s390x.manylinux2014_s390x.whl", hash = "sha256:17e311b6c678207928d649faa7cb0d7b4c26a0ba73d41e99c4fff6b6c3276484", size = 763361, upload-time = "2024-08-06T20:32:51.188Z" },
    { url = "https://files.pythonhosted.org/packages/04/24/b7721e4845c2f162d26f50521b825fb061bc0a5afcf9a386840f23ea19fa/PyYAML-6.0.2-cp313-cp313-manylinux_2_17_x86_64.manylinux2014_x86_64.whl", hash = "sha256:70b189594dbe54f75ab3a1acec5f1e3faa7e8cf2f1e08d9b561cb41b845f69d5", size = 759523, upload-time = "2024-08-06T20:32:53.019Z" },
    { url = "https://files.pythonhosted.org/packages/2b/b2/e3234f59ba06559c6ff63c4e10baea10e5e7df868092bf9ab40e5b9c56b6/PyYAML-6.0.2-cp313-cp313-musllinux_1_1_aarch64.whl", hash = "sha256:41e4e3953a79407c794916fa277a82531dd93aad34e29c2a514c2c0c5fe971cc", size = 726660, upload-time = "2024-08-06T20:32:54.708Z" },
    { url = "https://files.pythonhosted.org/packages/fe/0f/25911a9f080464c59fab9027482f822b86bf0608957a5fcc6eaac85aa515/PyYAML-6.0.2-cp313-cp313-musllinux_1_1_x86_64.whl", hash = "sha256:68ccc6023a3400877818152ad9a1033e3db8625d899c72eacb5a668902e4d652", size = 751597, upload-time = "2024-08-06T20:32:56.985Z" },
    { url = "https://files.pythonhosted.org/packages/14/0d/e2c3b43bbce3cf6bd97c840b46088a3031085179e596d4929729d8d68270/PyYAML-6.0.2-cp313-cp313-win32.whl", hash = "sha256:bc2fa7c6b47d6bc618dd7fb02ef6fdedb1090ec036abab80d4681424b84c1183", size = 140527, upload-time = "2024-08-06T20:33:03.001Z" },
    { url = "https://files.pythonhosted.org/packages/fa/de/02b54f42487e3d3c6efb3f89428677074ca7bf43aae402517bc7cca949f3/PyYAML-6.0.2-cp313-cp313-win_amd64.whl", hash = "sha256:8388ee1976c416731879ac16da0aff3f63b286ffdd57cdeb95f3f2e085687563", size = 156446, upload-time = "2024-08-06T20:33:04.33Z" },
]

[[package]]
name = "pyzmq"
version = "27.0.0"
source = { registry = "https://pypi.org/simple" }
dependencies = [
    { name = "cffi", marker = "implementation_name == 'pypy'" },
]
sdist = { url = "https://files.pythonhosted.org/packages/f1/06/50a4e9648b3e8b992bef8eb632e457307553a89d294103213cfd47b3da69/pyzmq-27.0.0.tar.gz", hash = "sha256:b1f08eeb9ce1510e6939b6e5dcd46a17765e2333daae78ecf4606808442e52cf", size = 280478, upload-time = "2025-06-13T14:09:07.087Z" }
wheels = [
    { url = "https://files.pythonhosted.org/packages/44/df/84c630654106d9bd9339cdb564aa941ed41b023a0264251d6743766bb50e/pyzmq-27.0.0-cp311-cp311-macosx_10_15_universal2.whl", hash = "sha256:21457825249b2a53834fa969c69713f8b5a79583689387a5e7aed880963ac564", size = 1332718, upload-time = "2025-06-13T14:07:16.555Z" },
    { url = "https://files.pythonhosted.org/packages/c1/8e/f6a5461a07654d9840d256476434ae0ff08340bba562a455f231969772cb/pyzmq-27.0.0-cp311-cp311-manylinux2014_i686.manylinux_2_17_i686.whl", hash = "sha256:1958947983fef513e6e98eff9cb487b60bf14f588dc0e6bf35fa13751d2c8251", size = 908248, upload-time = "2025-06-13T14:07:18.033Z" },
    { url = "https://files.pythonhosted.org/packages/7c/93/82863e8d695a9a3ae424b63662733ae204a295a2627d52af2f62c2cd8af9/pyzmq-27.0.0-cp311-cp311-manylinux_2_27_aarch64.manylinux_2_28_aarch64.whl", hash = "sha256:c0dc628b5493f9a8cd9844b8bee9732ef587ab00002157c9329e4fc0ef4d3afa", size = 668647, upload-time = "2025-06-13T14:07:19.378Z" },
    { url = "https://files.pythonhosted.org/packages/f3/85/15278769b348121eacdbfcbd8c4d40f1102f32fa6af5be1ffc032ed684be/pyzmq-27.0.0-cp311-cp311-manylinux_2_27_x86_64.manylinux_2_28_x86_64.whl", hash = "sha256:f7bbe9e1ed2c8d3da736a15694d87c12493e54cc9dc9790796f0321794bbc91f", size = 856600, upload-time = "2025-06-13T14:07:20.906Z" },
    { url = "https://files.pythonhosted.org/packages/d4/af/1c469b3d479bd095edb28e27f12eee10b8f00b356acbefa6aeb14dd295d1/pyzmq-27.0.0-cp311-cp311-musllinux_1_2_aarch64.whl", hash = "sha256:dc1091f59143b471d19eb64f54bae4f54bcf2a466ffb66fe45d94d8d734eb495", size = 1657748, upload-time = "2025-06-13T14:07:22.549Z" },
    { url = "https://files.pythonhosted.org/packages/8c/f4/17f965d0ee6380b1d6326da842a50e4b8b9699745161207945f3745e8cb5/pyzmq-27.0.0-cp311-cp311-musllinux_1_2_i686.whl", hash = "sha256:7011ade88c8e535cf140f8d1a59428676fbbce7c6e54fefce58bf117aefb6667", size = 2034311, upload-time = "2025-06-13T14:07:23.966Z" },
    { url = "https://files.pythonhosted.org/packages/e0/6e/7c391d81fa3149fd759de45d298003de6cfab343fb03e92c099821c448db/pyzmq-27.0.0-cp311-cp311-musllinux_1_2_x86_64.whl", hash = "sha256:2c386339d7e3f064213aede5d03d054b237937fbca6dd2197ac8cf3b25a6b14e", size = 1893630, upload-time = "2025-06-13T14:07:25.899Z" },
    { url = "https://files.pythonhosted.org/packages/0e/e0/eaffe7a86f60e556399e224229e7769b717f72fec0706b70ab2c03aa04cb/pyzmq-27.0.0-cp311-cp311-win32.whl", hash = "sha256:0546a720c1f407b2172cb04b6b094a78773491497e3644863cf5c96c42df8cff", size = 567706, upload-time = "2025-06-13T14:07:27.595Z" },
    { url = "https://files.pythonhosted.org/packages/c9/05/89354a8cffdcce6e547d48adaaf7be17007fc75572123ff4ca90a4ca04fc/pyzmq-27.0.0-cp311-cp311-win_amd64.whl", hash = "sha256:15f39d50bd6c9091c67315ceb878a4f531957b121d2a05ebd077eb35ddc5efed", size = 630322, upload-time = "2025-06-13T14:07:28.938Z" },
    { url = "https://files.pythonhosted.org/packages/fa/07/4ab976d5e1e63976719389cc4f3bfd248a7f5f2bb2ebe727542363c61b5f/pyzmq-27.0.0-cp311-cp311-win_arm64.whl", hash = "sha256:c5817641eebb391a2268c27fecd4162448e03538387093cdbd8bf3510c316b38", size = 558435, upload-time = "2025-06-13T14:07:30.256Z" },
    { url = "https://files.pythonhosted.org/packages/93/a7/9ad68f55b8834ede477842214feba6a4c786d936c022a67625497aacf61d/pyzmq-27.0.0-cp312-abi3-macosx_10_15_universal2.whl", hash = "sha256:cbabc59dcfaac66655c040dfcb8118f133fb5dde185e5fc152628354c1598e52", size = 1305438, upload-time = "2025-06-13T14:07:31.676Z" },
    { url = "https://files.pythonhosted.org/packages/ba/ee/26aa0f98665a22bc90ebe12dced1de5f3eaca05363b717f6fb229b3421b3/pyzmq-27.0.0-cp312-abi3-manylinux2014_i686.manylinux_2_17_i686.whl", hash = "sha256:cb0ac5179cba4b2f94f1aa208fbb77b62c4c9bf24dd446278b8b602cf85fcda3", size = 895095, upload-time = "2025-06-13T14:07:33.104Z" },
    { url = "https://files.pythonhosted.org/packages/cf/85/c57e7ab216ecd8aa4cc7e3b83b06cc4e9cf45c87b0afc095f10cd5ce87c1/pyzmq-27.0.0-cp312-abi3-manylinux_2_27_aarch64.manylinux_2_28_aarch64.whl", hash = "sha256:53a48f0228eab6cbf69fde3aa3c03cbe04e50e623ef92ae395fce47ef8a76152", size = 651826, upload-time = "2025-06-13T14:07:34.831Z" },
    { url = "https://files.pythonhosted.org/packages/69/9a/9ea7e230feda9400fb0ae0d61d7d6ddda635e718d941c44eeab22a179d34/pyzmq-27.0.0-cp312-abi3-manylinux_2_27_x86_64.manylinux_2_28_x86_64.whl", hash = "sha256:111db5f395e09f7e775f759d598f43cb815fc58e0147623c4816486e1a39dc22", size = 839750, upload-time = "2025-06-13T14:07:36.553Z" },
    { url = "https://files.pythonhosted.org/packages/08/66/4cebfbe71f3dfbd417011daca267539f62ed0fbc68105357b68bbb1a25b7/pyzmq-27.0.0-cp312-abi3-musllinux_1_2_aarch64.whl", hash = "sha256:c8878011653dcdc27cc2c57e04ff96f0471e797f5c19ac3d7813a245bcb24371", size = 1641357, upload-time = "2025-06-13T14:07:38.21Z" },
    { url = "https://files.pythonhosted.org/packages/ac/f6/b0f62578c08d2471c791287149cb8c2aaea414ae98c6e995c7dbe008adfb/pyzmq-27.0.0-cp312-abi3-musllinux_1_2_i686.whl", hash = "sha256:c0ed2c1f335ba55b5fdc964622254917d6b782311c50e138863eda409fbb3b6d", size = 2020281, upload-time = "2025-06-13T14:07:39.599Z" },
    { url = "https://files.pythonhosted.org/packages/37/b9/4f670b15c7498495da9159edc374ec09c88a86d9cd5a47d892f69df23450/pyzmq-27.0.0-cp312-abi3-musllinux_1_2_x86_64.whl", hash = "sha256:e918d70862d4cfd4b1c187310015646a14e1f5917922ab45b29f28f345eeb6be", size = 1877110, upload-time = "2025-06-13T14:07:41.027Z" },
    { url = "https://files.pythonhosted.org/packages/66/31/9dee25c226295b740609f0d46db2fe972b23b6f5cf786360980524a3ba92/pyzmq-27.0.0-cp312-abi3-win32.whl", hash = "sha256:88b4e43cab04c3c0f0d55df3b1eef62df2b629a1a369b5289a58f6fa8b07c4f4", size = 559297, upload-time = "2025-06-13T14:07:42.533Z" },
    { url = "https://files.pythonhosted.org/packages/9b/12/52da5509800f7ff2d287b2f2b4e636e7ea0f001181cba6964ff6c1537778/pyzmq-27.0.0-cp312-abi3-win_amd64.whl", hash = "sha256:dce4199bf5f648a902ce37e7b3afa286f305cd2ef7a8b6ec907470ccb6c8b371", size = 619203, upload-time = "2025-06-13T14:07:43.843Z" },
    { url = "https://files.pythonhosted.org/packages/93/6d/7f2e53b19d1edb1eb4f09ec7c3a1f945ca0aac272099eab757d15699202b/pyzmq-27.0.0-cp312-abi3-win_arm64.whl", hash = "sha256:56e46bbb85d52c1072b3f809cc1ce77251d560bc036d3a312b96db1afe76db2e", size = 551927, upload-time = "2025-06-13T14:07:45.51Z" },
    { url = "https://files.pythonhosted.org/packages/19/62/876b27c4ff777db4ceba1c69ea90d3c825bb4f8d5e7cd987ce5802e33c55/pyzmq-27.0.0-cp313-cp313t-macosx_10_15_universal2.whl", hash = "sha256:c36ad534c0c29b4afa088dc53543c525b23c0797e01b69fef59b1a9c0e38b688", size = 1340826, upload-time = "2025-06-13T14:07:46.881Z" },
    { url = "https://files.pythonhosted.org/packages/43/69/58ef8f4f59d3bcd505260c73bee87b008850f45edca40ddaba54273c35f4/pyzmq-27.0.0-cp313-cp313t-manylinux2014_i686.manylinux_2_17_i686.whl", hash = "sha256:67855c14173aec36395d7777aaba3cc527b393821f30143fd20b98e1ff31fd38", size = 897283, upload-time = "2025-06-13T14:07:49.562Z" },
    { url = "https://files.pythonhosted.org/packages/43/15/93a0d0396700a60475ad3c5d42c5f1c308d3570bc94626b86c71ef9953e0/pyzmq-27.0.0-cp313-cp313t-manylinux_2_27_aarch64.manylinux_2_28_aarch64.whl", hash = "sha256:8617c7d43cd8ccdb62aebe984bfed77ca8f036e6c3e46dd3dddda64b10f0ab7a", size = 660567, upload-time = "2025-06-13T14:07:51.364Z" },
    { url = "https://files.pythonhosted.org/packages/0e/b3/fe055513e498ca32f64509abae19b9c9eb4d7c829e02bd8997dd51b029eb/pyzmq-27.0.0-cp313-cp313t-manylinux_2_27_x86_64.manylinux_2_28_x86_64.whl", hash = "sha256:67bfbcbd0a04c575e8103a6061d03e393d9f80ffdb9beb3189261e9e9bc5d5e9", size = 847681, upload-time = "2025-06-13T14:07:52.77Z" },
    { url = "https://files.pythonhosted.org/packages/b6/4f/ff15300b00b5b602191f3df06bbc8dd4164e805fdd65bb77ffbb9c5facdc/pyzmq-27.0.0-cp313-cp313t-musllinux_1_2_aarch64.whl", hash = "sha256:5cd11d46d7b7e5958121b3eaf4cd8638eff3a720ec527692132f05a57f14341d", size = 1650148, upload-time = "2025-06-13T14:07:54.178Z" },
    { url = "https://files.pythonhosted.org/packages/c4/6f/84bdfff2a224a6f26a24249a342e5906993c50b0761e311e81b39aef52a7/pyzmq-27.0.0-cp313-cp313t-musllinux_1_2_i686.whl", hash = "sha256:b801c2e40c5aa6072c2f4876de8dccd100af6d9918d4d0d7aa54a1d982fd4f44", size = 2023768, upload-time = "2025-06-13T14:07:55.714Z" },
    { url = "https://files.pythonhosted.org/packages/64/39/dc2db178c26a42228c5ac94a9cc595030458aa64c8d796a7727947afbf55/pyzmq-27.0.0-cp313-cp313t-musllinux_1_2_x86_64.whl", hash = "sha256:20d5cb29e8c5f76a127c75b6e7a77e846bc4b655c373baa098c26a61b7ecd0ef", size = 1885199, upload-time = "2025-06-13T14:07:57.166Z" },
    { url = "https://files.pythonhosted.org/packages/c7/21/dae7b06a1f8cdee5d8e7a63d99c5d129c401acc40410bef2cbf42025e26f/pyzmq-27.0.0-cp313-cp313t-win32.whl", hash = "sha256:a20528da85c7ac7a19b7384e8c3f8fa707841fd85afc4ed56eda59d93e3d98ad", size = 575439, upload-time = "2025-06-13T14:07:58.959Z" },
    { url = "https://files.pythonhosted.org/packages/eb/bc/1709dc55f0970cf4cb8259e435e6773f9946f41a045c2cb90e870b7072da/pyzmq-27.0.0-cp313-cp313t-win_amd64.whl", hash = "sha256:d8229f2efece6a660ee211d74d91dbc2a76b95544d46c74c615e491900dc107f", size = 639933, upload-time = "2025-06-13T14:08:00.777Z" },
    { url = "https://files.pythonhosted.org/packages/98/a6/92394373b8dbc1edc9d53c951e8d3989d518185174ee54492ec27711779d/pyzmq-27.0.0-pp311-pypy311_pp73-macosx_10_15_x86_64.whl", hash = "sha256:cd1dc59763effd1576f8368047c9c31468fce0af89d76b5067641137506792ae", size = 835948, upload-time = "2025-06-13T14:08:43.516Z" },
    { url = "https://files.pythonhosted.org/packages/56/f3/4dc38d75d9995bfc18773df3e41f2a2ca9b740b06f1a15dbf404077e7588/pyzmq-27.0.0-pp311-pypy311_pp73-manylinux2014_i686.manylinux_2_17_i686.whl", hash = "sha256:60e8cc82d968174650c1860d7b716366caab9973787a1c060cf8043130f7d0f7", size = 799874, upload-time = "2025-06-13T14:08:45.017Z" },
    { url = "https://files.pythonhosted.org/packages/ab/ba/64af397e0f421453dc68e31d5e0784d554bf39013a2de0872056e96e58af/pyzmq-27.0.0-pp311-pypy311_pp73-manylinux_2_27_aarch64.manylinux_2_28_aarch64.whl", hash = "sha256:14fe7aaac86e4e93ea779a821967360c781d7ac5115b3f1a171ced77065a0174", size = 567400, upload-time = "2025-06-13T14:08:46.855Z" },
    { url = "https://files.pythonhosted.org/packages/63/87/ec956cbe98809270b59a22891d5758edae147a258e658bf3024a8254c855/pyzmq-27.0.0-pp311-pypy311_pp73-manylinux_2_27_x86_64.manylinux_2_28_x86_64.whl", hash = "sha256:6ad0562d4e6abb785be3e4dd68599c41be821b521da38c402bc9ab2a8e7ebc7e", size = 747031, upload-time = "2025-06-13T14:08:48.419Z" },
    { url = "https://files.pythonhosted.org/packages/be/8a/4a3764a68abc02e2fbb0668d225b6fda5cd39586dd099cee8b2ed6ab0452/pyzmq-27.0.0-pp311-pypy311_pp73-win_amd64.whl", hash = "sha256:9df43a2459cd3a3563404c1456b2c4c69564daa7dbaf15724c09821a3329ce46", size = 544726, upload-time = "2025-06-13T14:08:49.903Z" },
]

[[package]]
name = "regex"
version = "2024.11.6"
source = { registry = "https://pypi.org/simple" }
sdist = { url = "https://files.pythonhosted.org/packages/8e/5f/bd69653fbfb76cf8604468d3b4ec4c403197144c7bfe0e6a5fc9e02a07cb/regex-2024.11.6.tar.gz", hash = "sha256:7ab159b063c52a0333c884e4679f8d7a85112ee3078fe3d9004b2dd875585519", size = 399494, upload-time = "2024-11-06T20:12:31.635Z" }
wheels = [
    { url = "https://files.pythonhosted.org/packages/58/58/7e4d9493a66c88a7da6d205768119f51af0f684fe7be7bac8328e217a52c/regex-2024.11.6-cp311-cp311-macosx_10_9_universal2.whl", hash = "sha256:5478c6962ad548b54a591778e93cd7c456a7a29f8eca9c49e4f9a806dcc5d638", size = 482669, upload-time = "2024-11-06T20:09:31.064Z" },
    { url = "https://files.pythonhosted.org/packages/34/4c/8f8e631fcdc2ff978609eaeef1d6994bf2f028b59d9ac67640ed051f1218/regex-2024.11.6-cp311-cp311-macosx_10_9_x86_64.whl", hash = "sha256:2c89a8cc122b25ce6945f0423dc1352cb9593c68abd19223eebbd4e56612c5b7", size = 287684, upload-time = "2024-11-06T20:09:32.915Z" },
    { url = "https://files.pythonhosted.org/packages/c5/1b/f0e4d13e6adf866ce9b069e191f303a30ab1277e037037a365c3aad5cc9c/regex-2024.11.6-cp311-cp311-macosx_11_0_arm64.whl", hash = "sha256:94d87b689cdd831934fa3ce16cc15cd65748e6d689f5d2b8f4f4df2065c9fa20", size = 284589, upload-time = "2024-11-06T20:09:35.504Z" },
    { url = "https://files.pythonhosted.org/packages/25/4d/ab21047f446693887f25510887e6820b93f791992994f6498b0318904d4a/regex-2024.11.6-cp311-cp311-manylinux_2_17_aarch64.manylinux2014_aarch64.whl", hash = "sha256:1062b39a0a2b75a9c694f7a08e7183a80c63c0d62b301418ffd9c35f55aaa114", size = 792121, upload-time = "2024-11-06T20:09:37.701Z" },
    { url = "https://files.pythonhosted.org/packages/45/ee/c867e15cd894985cb32b731d89576c41a4642a57850c162490ea34b78c3b/regex-2024.11.6-cp311-cp311-manylinux_2_17_ppc64le.manylinux2014_ppc64le.whl", hash = "sha256:167ed4852351d8a750da48712c3930b031f6efdaa0f22fa1933716bfcd6bf4a3", size = 831275, upload-time = "2024-11-06T20:09:40.371Z" },
    { url = "https://files.pythonhosted.org/packages/b3/12/b0f480726cf1c60f6536fa5e1c95275a77624f3ac8fdccf79e6727499e28/regex-2024.11.6-cp311-cp311-manylinux_2_17_s390x.manylinux2014_s390x.whl", hash = "sha256:2d548dafee61f06ebdb584080621f3e0c23fff312f0de1afc776e2a2ba99a74f", size = 818257, upload-time = "2024-11-06T20:09:43.059Z" },
    { url = "https://files.pythonhosted.org/packages/bf/ce/0d0e61429f603bac433910d99ef1a02ce45a8967ffbe3cbee48599e62d88/regex-2024.11.6-cp311-cp311-manylinux_2_17_x86_64.manylinux2014_x86_64.whl", hash = "sha256:f2a19f302cd1ce5dd01a9099aaa19cae6173306d1302a43b627f62e21cf18ac0", size = 792727, upload-time = "2024-11-06T20:09:48.19Z" },
    { url = "https://files.pythonhosted.org/packages/e4/c1/243c83c53d4a419c1556f43777ccb552bccdf79d08fda3980e4e77dd9137/regex-2024.11.6-cp311-cp311-manylinux_2_5_i686.manylinux1_i686.manylinux_2_17_i686.manylinux2014_i686.whl", hash = "sha256:bec9931dfb61ddd8ef2ebc05646293812cb6b16b60cf7c9511a832b6f1854b55", size = 780667, upload-time = "2024-11-06T20:09:49.828Z" },
    { url = "https://files.pythonhosted.org/packages/c5/f4/75eb0dd4ce4b37f04928987f1d22547ddaf6c4bae697623c1b05da67a8aa/regex-2024.11.6-cp311-cp311-musllinux_1_2_aarch64.whl", hash = "sha256:9714398225f299aa85267fd222f7142fcb5c769e73d7733344efc46f2ef5cf89", size = 776963, upload-time = "2024-11-06T20:09:51.819Z" },
    { url = "https://files.pythonhosted.org/packages/16/5d/95c568574e630e141a69ff8a254c2f188b4398e813c40d49228c9bbd9875/regex-2024.11.6-cp311-cp311-musllinux_1_2_i686.whl", hash = "sha256:202eb32e89f60fc147a41e55cb086db2a3f8cb82f9a9a88440dcfc5d37faae8d", size = 784700, upload-time = "2024-11-06T20:09:53.982Z" },
    { url = "https://files.pythonhosted.org/packages/8e/b5/f8495c7917f15cc6fee1e7f395e324ec3e00ab3c665a7dc9d27562fd5290/regex-2024.11.6-cp311-cp311-musllinux_1_2_ppc64le.whl", hash = "sha256:4181b814e56078e9b00427ca358ec44333765f5ca1b45597ec7446d3a1ef6e34", size = 848592, upload-time = "2024-11-06T20:09:56.222Z" },
    { url = "https://files.pythonhosted.org/packages/1c/80/6dd7118e8cb212c3c60b191b932dc57db93fb2e36fb9e0e92f72a5909af9/regex-2024.11.6-cp311-cp311-musllinux_1_2_s390x.whl", hash = "sha256:068376da5a7e4da51968ce4c122a7cd31afaaec4fccc7856c92f63876e57b51d", size = 852929, upload-time = "2024-11-06T20:09:58.642Z" },
    { url = "https://files.pythonhosted.org/packages/11/9b/5a05d2040297d2d254baf95eeeb6df83554e5e1df03bc1a6687fc4ba1f66/regex-2024.11.6-cp311-cp311-musllinux_1_2_x86_64.whl", hash = "sha256:ac10f2c4184420d881a3475fb2c6f4d95d53a8d50209a2500723d831036f7c45", size = 781213, upload-time = "2024-11-06T20:10:00.867Z" },
    { url = "https://files.pythonhosted.org/packages/26/b7/b14e2440156ab39e0177506c08c18accaf2b8932e39fb092074de733d868/regex-2024.11.6-cp311-cp311-win32.whl", hash = "sha256:c36f9b6f5f8649bb251a5f3f66564438977b7ef8386a52460ae77e6070d309d9", size = 261734, upload-time = "2024-11-06T20:10:03.361Z" },
    { url = "https://files.pythonhosted.org/packages/80/32/763a6cc01d21fb3819227a1cc3f60fd251c13c37c27a73b8ff4315433a8e/regex-2024.11.6-cp311-cp311-win_amd64.whl", hash = "sha256:02e28184be537f0e75c1f9b2f8847dc51e08e6e171c6bde130b2687e0c33cf60", size = 274052, upload-time = "2024-11-06T20:10:05.179Z" },
    { url = "https://files.pythonhosted.org/packages/ba/30/9a87ce8336b172cc232a0db89a3af97929d06c11ceaa19d97d84fa90a8f8/regex-2024.11.6-cp312-cp312-macosx_10_13_universal2.whl", hash = "sha256:52fb28f528778f184f870b7cf8f225f5eef0a8f6e3778529bdd40c7b3920796a", size = 483781, upload-time = "2024-11-06T20:10:07.07Z" },
    { url = "https://files.pythonhosted.org/packages/01/e8/00008ad4ff4be8b1844786ba6636035f7ef926db5686e4c0f98093612add/regex-2024.11.6-cp312-cp312-macosx_10_13_x86_64.whl", hash = "sha256:fdd6028445d2460f33136c55eeb1f601ab06d74cb3347132e1c24250187500d9", size = 288455, upload-time = "2024-11-06T20:10:09.117Z" },
    { url = "https://files.pythonhosted.org/packages/60/85/cebcc0aff603ea0a201667b203f13ba75d9fc8668fab917ac5b2de3967bc/regex-2024.11.6-cp312-cp312-macosx_11_0_arm64.whl", hash = "sha256:805e6b60c54bf766b251e94526ebad60b7de0c70f70a4e6210ee2891acb70bf2", size = 284759, upload-time = "2024-11-06T20:10:11.155Z" },
    { url = "https://files.pythonhosted.org/packages/94/2b/701a4b0585cb05472a4da28ee28fdfe155f3638f5e1ec92306d924e5faf0/regex-2024.11.6-cp312-cp312-manylinux_2_17_aarch64.manylinux2014_aarch64.whl", hash = "sha256:b85c2530be953a890eaffde05485238f07029600e8f098cdf1848d414a8b45e4", size = 794976, upload-time = "2024-11-06T20:10:13.24Z" },
    { url = "https://files.pythonhosted.org/packages/4b/bf/fa87e563bf5fee75db8915f7352e1887b1249126a1be4813837f5dbec965/regex-2024.11.6-cp312-cp312-manylinux_2_17_ppc64le.manylinux2014_ppc64le.whl", hash = "sha256:bb26437975da7dc36b7efad18aa9dd4ea569d2357ae6b783bf1118dabd9ea577", size = 833077, upload-time = "2024-11-06T20:10:15.37Z" },
    { url = "https://files.pythonhosted.org/packages/a1/56/7295e6bad94b047f4d0834e4779491b81216583c00c288252ef625c01d23/regex-2024.11.6-cp312-cp312-manylinux_2_17_s390x.manylinux2014_s390x.whl", hash = "sha256:abfa5080c374a76a251ba60683242bc17eeb2c9818d0d30117b4486be10c59d3", size = 823160, upload-time = "2024-11-06T20:10:19.027Z" },
    { url = "https://files.pythonhosted.org/packages/fb/13/e3b075031a738c9598c51cfbc4c7879e26729c53aa9cca59211c44235314/regex-2024.11.6-cp312-cp312-manylinux_2_17_x86_64.manylinux2014_x86_64.whl", hash = "sha256:70b7fa6606c2881c1db9479b0eaa11ed5dfa11c8d60a474ff0e095099f39d98e", size = 796896, upload-time = "2024-11-06T20:10:21.85Z" },
    { url = "https://files.pythonhosted.org/packages/24/56/0b3f1b66d592be6efec23a795b37732682520b47c53da5a32c33ed7d84e3/regex-2024.11.6-cp312-cp312-manylinux_2_5_i686.manylinux1_i686.manylinux_2_17_i686.manylinux2014_i686.whl", hash = "sha256:0c32f75920cf99fe6b6c539c399a4a128452eaf1af27f39bce8909c9a3fd8cbe", size = 783997, upload-time = "2024-11-06T20:10:24.329Z" },
    { url = "https://files.pythonhosted.org/packages/f9/a1/eb378dada8b91c0e4c5f08ffb56f25fcae47bf52ad18f9b2f33b83e6d498/regex-2024.11.6-cp312-cp312-musllinux_1_2_aarch64.whl", hash = "sha256:982e6d21414e78e1f51cf595d7f321dcd14de1f2881c5dc6a6e23bbbbd68435e", size = 781725, upload-time = "2024-11-06T20:10:28.067Z" },
    { url = "https://files.pythonhosted.org/packages/83/f2/033e7dec0cfd6dda93390089864732a3409246ffe8b042e9554afa9bff4e/regex-2024.11.6-cp312-cp312-musllinux_1_2_i686.whl", hash = "sha256:a7c2155f790e2fb448faed6dd241386719802296ec588a8b9051c1f5c481bc29", size = 789481, upload-time = "2024-11-06T20:10:31.612Z" },
    { url = "https://files.pythonhosted.org/packages/83/23/15d4552ea28990a74e7696780c438aadd73a20318c47e527b47a4a5a596d/regex-2024.11.6-cp312-cp312-musllinux_1_2_ppc64le.whl", hash = "sha256:149f5008d286636e48cd0b1dd65018548944e495b0265b45e1bffecce1ef7f39", size = 852896, upload-time = "2024-11-06T20:10:34.054Z" },
    { url = "https://files.pythonhosted.org/packages/e3/39/ed4416bc90deedbfdada2568b2cb0bc1fdb98efe11f5378d9892b2a88f8f/regex-2024.11.6-cp312-cp312-musllinux_1_2_s390x.whl", hash = "sha256:e5364a4502efca094731680e80009632ad6624084aff9a23ce8c8c6820de3e51", size = 860138, upload-time = "2024-11-06T20:10:36.142Z" },
    { url = "https://files.pythonhosted.org/packages/93/2d/dd56bb76bd8e95bbce684326302f287455b56242a4f9c61f1bc76e28360e/regex-2024.11.6-cp312-cp312-musllinux_1_2_x86_64.whl", hash = "sha256:0a86e7eeca091c09e021db8eb72d54751e527fa47b8d5787caf96d9831bd02ad", size = 787692, upload-time = "2024-11-06T20:10:38.394Z" },
    { url = "https://files.pythonhosted.org/packages/0b/55/31877a249ab7a5156758246b9c59539abbeba22461b7d8adc9e8475ff73e/regex-2024.11.6-cp312-cp312-win32.whl", hash = "sha256:32f9a4c643baad4efa81d549c2aadefaeba12249b2adc5af541759237eee1c54", size = 262135, upload-time = "2024-11-06T20:10:40.367Z" },
    { url = "https://files.pythonhosted.org/packages/38/ec/ad2d7de49a600cdb8dd78434a1aeffe28b9d6fc42eb36afab4a27ad23384/regex-2024.11.6-cp312-cp312-win_amd64.whl", hash = "sha256:a93c194e2df18f7d264092dc8539b8ffb86b45b899ab976aa15d48214138e81b", size = 273567, upload-time = "2024-11-06T20:10:43.467Z" },
    { url = "https://files.pythonhosted.org/packages/90/73/bcb0e36614601016552fa9344544a3a2ae1809dc1401b100eab02e772e1f/regex-2024.11.6-cp313-cp313-macosx_10_13_universal2.whl", hash = "sha256:a6ba92c0bcdf96cbf43a12c717eae4bc98325ca3730f6b130ffa2e3c3c723d84", size = 483525, upload-time = "2024-11-06T20:10:45.19Z" },
    { url = "https://files.pythonhosted.org/packages/0f/3f/f1a082a46b31e25291d830b369b6b0c5576a6f7fb89d3053a354c24b8a83/regex-2024.11.6-cp313-cp313-macosx_10_13_x86_64.whl", hash = "sha256:525eab0b789891ac3be914d36893bdf972d483fe66551f79d3e27146191a37d4", size = 288324, upload-time = "2024-11-06T20:10:47.177Z" },
    { url = "https://files.pythonhosted.org/packages/09/c9/4e68181a4a652fb3ef5099e077faf4fd2a694ea6e0f806a7737aff9e758a/regex-2024.11.6-cp313-cp313-macosx_11_0_arm64.whl", hash = "sha256:086a27a0b4ca227941700e0b31425e7a28ef1ae8e5e05a33826e17e47fbfdba0", size = 284617, upload-time = "2024-11-06T20:10:49.312Z" },
    { url = "https://files.pythonhosted.org/packages/fc/fd/37868b75eaf63843165f1d2122ca6cb94bfc0271e4428cf58c0616786dce/regex-2024.11.6-cp313-cp313-manylinux_2_17_aarch64.manylinux2014_aarch64.whl", hash = "sha256:bde01f35767c4a7899b7eb6e823b125a64de314a8ee9791367c9a34d56af18d0", size = 795023, upload-time = "2024-11-06T20:10:51.102Z" },
    { url = "https://files.pythonhosted.org/packages/c4/7c/d4cd9c528502a3dedb5c13c146e7a7a539a3853dc20209c8e75d9ba9d1b2/regex-2024.11.6-cp313-cp313-manylinux_2_17_ppc64le.manylinux2014_ppc64le.whl", hash = "sha256:b583904576650166b3d920d2bcce13971f6f9e9a396c673187f49811b2769dc7", size = 833072, upload-time = "2024-11-06T20:10:52.926Z" },
    { url = "https://files.pythonhosted.org/packages/4f/db/46f563a08f969159c5a0f0e722260568425363bea43bb7ae370becb66a67/regex-2024.11.6-cp313-cp313-manylinux_2_17_s390x.manylinux2014_s390x.whl", hash = "sha256:1c4de13f06a0d54fa0d5ab1b7138bfa0d883220965a29616e3ea61b35d5f5fc7", size = 823130, upload-time = "2024-11-06T20:10:54.828Z" },
    { url = "https://files.pythonhosted.org/packages/db/60/1eeca2074f5b87df394fccaa432ae3fc06c9c9bfa97c5051aed70e6e00c2/regex-2024.11.6-cp313-cp313-manylinux_2_17_x86_64.manylinux2014_x86_64.whl", hash = "sha256:3cde6e9f2580eb1665965ce9bf17ff4952f34f5b126beb509fee8f4e994f143c", size = 796857, upload-time = "2024-11-06T20:10:56.634Z" },
    { url = "https://files.pythonhosted.org/packages/10/db/ac718a08fcee981554d2f7bb8402f1faa7e868c1345c16ab1ebec54b0d7b/regex-2024.11.6-cp313-cp313-manylinux_2_5_i686.manylinux1_i686.manylinux_2_17_i686.manylinux2014_i686.whl", hash = "sha256:0d7f453dca13f40a02b79636a339c5b62b670141e63efd511d3f8f73fba162b3", size = 784006, upload-time = "2024-11-06T20:10:59.369Z" },
    { url = "https://files.pythonhosted.org/packages/c2/41/7da3fe70216cea93144bf12da2b87367590bcf07db97604edeea55dac9ad/regex-2024.11.6-cp313-cp313-musllinux_1_2_aarch64.whl", hash = "sha256:59dfe1ed21aea057a65c6b586afd2a945de04fc7db3de0a6e3ed5397ad491b07", size = 781650, upload-time = "2024-11-06T20:11:02.042Z" },
    { url = "https://files.pythonhosted.org/packages/a7/d5/880921ee4eec393a4752e6ab9f0fe28009435417c3102fc413f3fe81c4e5/regex-2024.11.6-cp313-cp313-musllinux_1_2_i686.whl", hash = "sha256:b97c1e0bd37c5cd7902e65f410779d39eeda155800b65fc4d04cc432efa9bc6e", size = 789545, upload-time = "2024-11-06T20:11:03.933Z" },
    { url = "https://files.pythonhosted.org/packages/dc/96/53770115e507081122beca8899ab7f5ae28ae790bfcc82b5e38976df6a77/regex-2024.11.6-cp313-cp313-musllinux_1_2_ppc64le.whl", hash = "sha256:f9d1e379028e0fc2ae3654bac3cbbef81bf3fd571272a42d56c24007979bafb6", size = 853045, upload-time = "2024-11-06T20:11:06.497Z" },
    { url = "https://files.pythonhosted.org/packages/31/d3/1372add5251cc2d44b451bd94f43b2ec78e15a6e82bff6a290ef9fd8f00a/regex-2024.11.6-cp313-cp313-musllinux_1_2_s390x.whl", hash = "sha256:13291b39131e2d002a7940fb176e120bec5145f3aeb7621be6534e46251912c4", size = 860182, upload-time = "2024-11-06T20:11:09.06Z" },
    { url = "https://files.pythonhosted.org/packages/ed/e3/c446a64984ea9f69982ba1a69d4658d5014bc7a0ea468a07e1a1265db6e2/regex-2024.11.6-cp313-cp313-musllinux_1_2_x86_64.whl", hash = "sha256:4f51f88c126370dcec4908576c5a627220da6c09d0bff31cfa89f2523843316d", size = 787733, upload-time = "2024-11-06T20:11:11.256Z" },
    { url = "https://files.pythonhosted.org/packages/2b/f1/e40c8373e3480e4f29f2692bd21b3e05f296d3afebc7e5dcf21b9756ca1c/regex-2024.11.6-cp313-cp313-win32.whl", hash = "sha256:63b13cfd72e9601125027202cad74995ab26921d8cd935c25f09c630436348ff", size = 262122, upload-time = "2024-11-06T20:11:13.161Z" },
    { url = "https://files.pythonhosted.org/packages/45/94/bc295babb3062a731f52621cdc992d123111282e291abaf23faa413443ea/regex-2024.11.6-cp313-cp313-win_amd64.whl", hash = "sha256:2b3361af3198667e99927da8b84c1b010752fa4b1115ee30beaa332cabc3ef1a", size = 273545, upload-time = "2024-11-06T20:11:15Z" },
]

[[package]]
name = "requests"
version = "2.32.4"
source = { registry = "https://pypi.org/simple" }
dependencies = [
    { name = "certifi" },
    { name = "charset-normalizer" },
    { name = "idna" },
    { name = "urllib3" },
]
sdist = { url = "https://files.pythonhosted.org/packages/e1/0a/929373653770d8a0d7ea76c37de6e41f11eb07559b103b1c02cafb3f7cf8/requests-2.32.4.tar.gz", hash = "sha256:27d0316682c8a29834d3264820024b62a36942083d52caf2f14c0591336d3422", size = 135258, upload-time = "2025-06-09T16:43:07.34Z" }
wheels = [
    { url = "https://files.pythonhosted.org/packages/7c/e4/56027c4a6b4ae70ca9de302488c5ca95ad4a39e190093d6c1a8ace08341b/requests-2.32.4-py3-none-any.whl", hash = "sha256:27babd3cda2a6d50b30443204ee89830707d396671944c998b5975b031ac2b2c", size = 64847, upload-time = "2025-06-09T16:43:05.728Z" },
]

[[package]]
name = "rich"
version = "14.0.0"
source = { registry = "https://pypi.org/simple" }
dependencies = [
    { name = "markdown-it-py" },
    { name = "pygments" },
]
sdist = { url = "https://files.pythonhosted.org/packages/a1/53/830aa4c3066a8ab0ae9a9955976fb770fe9c6102117c8ec4ab3ea62d89e8/rich-14.0.0.tar.gz", hash = "sha256:82f1bc23a6a21ebca4ae0c45af9bdbc492ed20231dcb63f297d6d1021a9d5725", size = 224078, upload-time = "2025-03-30T14:15:14.23Z" }
wheels = [
    { url = "https://files.pythonhosted.org/packages/0d/9b/63f4c7ebc259242c89b3acafdb37b41d1185c07ff0011164674e9076b491/rich-14.0.0-py3-none-any.whl", hash = "sha256:1c9491e1951aac09caffd42f448ee3d04e58923ffe14993f6e83068dc395d7e0", size = 243229, upload-time = "2025-03-30T14:15:12.283Z" },
]

[[package]]
name = "rsa"
version = "4.9.1"
source = { registry = "https://pypi.org/simple" }
dependencies = [
    { name = "pyasn1" },
]
sdist = { url = "https://files.pythonhosted.org/packages/da/8a/22b7beea3ee0d44b1916c0c1cb0ee3af23b700b6da9f04991899d0c555d4/rsa-4.9.1.tar.gz", hash = "sha256:e7bdbfdb5497da4c07dfd35530e1a902659db6ff241e39d9953cad06ebd0ae75", size = 29034, upload-time = "2025-04-16T09:51:18.218Z" }
wheels = [
    { url = "https://files.pythonhosted.org/packages/64/8d/0133e4eb4beed9e425d9a98ed6e081a55d195481b7632472be1af08d2f6b/rsa-4.9.1-py3-none-any.whl", hash = "sha256:68635866661c6836b8d39430f97a996acbd61bfa49406748ea243539fe239762", size = 34696, upload-time = "2025-04-16T09:51:17.142Z" },
]

[[package]]
name = "ruff"
version = "0.12.0"
source = { registry = "https://pypi.org/simple" }
sdist = { url = "https://files.pythonhosted.org/packages/24/90/5255432602c0b196a0da6720f6f76b93eb50baef46d3c9b0025e2f9acbf3/ruff-0.12.0.tar.gz", hash = "sha256:4d047db3662418d4a848a3fdbfaf17488b34b62f527ed6f10cb8afd78135bc5c", size = 4376101, upload-time = "2025-06-17T15:19:26.217Z" }
wheels = [
    { url = "https://files.pythonhosted.org/packages/e6/fd/b46bb20e14b11ff49dbc74c61de352e0dc07fb650189513631f6fb5fc69f/ruff-0.12.0-py3-none-linux_armv6l.whl", hash = "sha256:5652a9ecdb308a1754d96a68827755f28d5dfb416b06f60fd9e13f26191a8848", size = 10311554, upload-time = "2025-06-17T15:18:45.792Z" },
    { url = "https://files.pythonhosted.org/packages/e7/d3/021dde5a988fa3e25d2468d1dadeea0ae89dc4bc67d0140c6e68818a12a1/ruff-0.12.0-py3-none-macosx_10_12_x86_64.whl", hash = "sha256:05ed0c914fabc602fc1f3b42c53aa219e5736cb030cdd85640c32dbc73da74a6", size = 11118435, upload-time = "2025-06-17T15:18:49.064Z" },
    { url = "https://files.pythonhosted.org/packages/07/a2/01a5acf495265c667686ec418f19fd5c32bcc326d4c79ac28824aecd6a32/ruff-0.12.0-py3-none-macosx_11_0_arm64.whl", hash = "sha256:07a7aa9b69ac3fcfda3c507916d5d1bca10821fe3797d46bad10f2c6de1edda0", size = 10466010, upload-time = "2025-06-17T15:18:51.341Z" },
    { url = "https://files.pythonhosted.org/packages/4c/57/7caf31dd947d72e7aa06c60ecb19c135cad871a0a8a251723088132ce801/ruff-0.12.0-py3-none-manylinux_2_17_aarch64.manylinux2014_aarch64.whl", hash = "sha256:e7731c3eec50af71597243bace7ec6104616ca56dda2b99c89935fe926bdcd48", size = 10661366, upload-time = "2025-06-17T15:18:53.29Z" },
    { url = "https://files.pythonhosted.org/packages/e9/ba/aa393b972a782b4bc9ea121e0e358a18981980856190d7d2b6187f63e03a/ruff-0.12.0-py3-none-manylinux_2_17_armv7l.manylinux2014_armv7l.whl", hash = "sha256:952d0630eae628250ab1c70a7fffb641b03e6b4a2d3f3ec6c1d19b4ab6c6c807", size = 10173492, upload-time = "2025-06-17T15:18:55.262Z" },
    { url = "https://files.pythonhosted.org/packages/d7/50/9349ee777614bc3062fc6b038503a59b2034d09dd259daf8192f56c06720/ruff-0.12.0-py3-none-manylinux_2_17_i686.manylinux2014_i686.whl", hash = "sha256:c021f04ea06966b02614d442e94071781c424ab8e02ec7af2f037b4c1e01cc82", size = 11761739, upload-time = "2025-06-17T15:18:58.906Z" },
    { url = "https://files.pythonhosted.org/packages/04/8f/ad459de67c70ec112e2ba7206841c8f4eb340a03ee6a5cabc159fe558b8e/ruff-0.12.0-py3-none-manylinux_2_17_ppc64.manylinux2014_ppc64.whl", hash = "sha256:7d235618283718ee2fe14db07f954f9b2423700919dc688eacf3f8797a11315c", size = 12537098, upload-time = "2025-06-17T15:19:01.316Z" },
    { url = "https://files.pythonhosted.org/packages/ed/50/15ad9c80ebd3c4819f5bd8883e57329f538704ed57bac680d95cb6627527/ruff-0.12.0-py3-none-manylinux_2_17_ppc64le.manylinux2014_ppc64le.whl", hash = "sha256:0c0758038f81beec8cc52ca22de9685b8ae7f7cc18c013ec2050012862cc9165", size = 12154122, upload-time = "2025-06-17T15:19:03.727Z" },
    { url = "https://files.pythonhosted.org/packages/76/e6/79b91e41bc8cc3e78ee95c87093c6cacfa275c786e53c9b11b9358026b3d/ruff-0.12.0-py3-none-manylinux_2_17_s390x.manylinux2014_s390x.whl", hash = "sha256:139b3d28027987b78fc8d6cfb61165447bdf3740e650b7c480744873688808c2", size = 11363374, upload-time = "2025-06-17T15:19:05.875Z" },
    { url = "https://files.pythonhosted.org/packages/db/c3/82b292ff8a561850934549aa9dc39e2c4e783ab3c21debe55a495ddf7827/ruff-0.12.0-py3-none-manylinux_2_17_x86_64.manylinux2014_x86_64.whl", hash = "sha256:68853e8517b17bba004152aebd9dd77d5213e503a5f2789395b25f26acac0da4", size = 11587647, upload-time = "2025-06-17T15:19:08.246Z" },
    { url = "https://files.pythonhosted.org/packages/2b/42/d5760d742669f285909de1bbf50289baccb647b53e99b8a3b4f7ce1b2001/ruff-0.12.0-py3-none-musllinux_1_2_aarch64.whl", hash = "sha256:3a9512af224b9ac4757f7010843771da6b2b0935a9e5e76bb407caa901a1a514", size = 10527284, upload-time = "2025-06-17T15:19:10.37Z" },
    { url = "https://files.pythonhosted.org/packages/19/f6/fcee9935f25a8a8bba4adbae62495c39ef281256693962c2159e8b284c5f/ruff-0.12.0-py3-none-musllinux_1_2_armv7l.whl", hash = "sha256:b08df3d96db798e5beb488d4df03011874aff919a97dcc2dd8539bb2be5d6a88", size = 10158609, upload-time = "2025-06-17T15:19:12.286Z" },
    { url = "https://files.pythonhosted.org/packages/37/fb/057febf0eea07b9384787bfe197e8b3384aa05faa0d6bd844b94ceb29945/ruff-0.12.0-py3-none-musllinux_1_2_i686.whl", hash = "sha256:6a315992297a7435a66259073681bb0d8647a826b7a6de45c6934b2ca3a9ed51", size = 11141462, upload-time = "2025-06-17T15:19:15.195Z" },
    { url = "https://files.pythonhosted.org/packages/10/7c/1be8571011585914b9d23c95b15d07eec2d2303e94a03df58294bc9274d4/ruff-0.12.0-py3-none-musllinux_1_2_x86_64.whl", hash = "sha256:1e55e44e770e061f55a7dbc6e9aed47feea07731d809a3710feda2262d2d4d8a", size = 11641616, upload-time = "2025-06-17T15:19:17.6Z" },
    { url = "https://files.pythonhosted.org/packages/6a/ef/b960ab4818f90ff59e571d03c3f992828d4683561095e80f9ef31f3d58b7/ruff-0.12.0-py3-none-win32.whl", hash = "sha256:7162a4c816f8d1555eb195c46ae0bd819834d2a3f18f98cc63819a7b46f474fb", size = 10525289, upload-time = "2025-06-17T15:19:19.688Z" },
    { url = "https://files.pythonhosted.org/packages/34/93/8b16034d493ef958a500f17cda3496c63a537ce9d5a6479feec9558f1695/ruff-0.12.0-py3-none-win_amd64.whl", hash = "sha256:d00b7a157b8fb6d3827b49d3324da34a1e3f93492c1f97b08e222ad7e9b291e0", size = 11598311, upload-time = "2025-06-17T15:19:21.785Z" },
    { url = "https://files.pythonhosted.org/packages/d0/33/4d3e79e4a84533d6cd526bfb42c020a23256ae5e4265d858bd1287831f7d/ruff-0.12.0-py3-none-win_arm64.whl", hash = "sha256:8cd24580405ad8c1cc64d61725bca091d6b6da7eb3d36f72cc605467069d7e8b", size = 10724946, upload-time = "2025-06-17T15:19:23.952Z" },
]

[[package]]
name = "safetensors"
version = "0.5.3"
source = { registry = "https://pypi.org/simple" }
sdist = { url = "https://files.pythonhosted.org/packages/71/7e/2d5d6ee7b40c0682315367ec7475693d110f512922d582fef1bd4a63adc3/safetensors-0.5.3.tar.gz", hash = "sha256:b6b0d6ecacec39a4fdd99cc19f4576f5219ce858e6fd8dbe7609df0b8dc56965", size = 67210, upload-time = "2025-02-26T09:15:13.155Z" }
wheels = [
    { url = "https://files.pythonhosted.org/packages/18/ae/88f6c49dbd0cc4da0e08610019a3c78a7d390879a919411a410a1876d03a/safetensors-0.5.3-cp38-abi3-macosx_10_12_x86_64.whl", hash = "sha256:bd20eb133db8ed15b40110b7c00c6df51655a2998132193de2f75f72d99c7073", size = 436917, upload-time = "2025-02-26T09:15:03.702Z" },
    { url = "https://files.pythonhosted.org/packages/b8/3b/11f1b4a2f5d2ab7da34ecc062b0bc301f2be024d110a6466726bec8c055c/safetensors-0.5.3-cp38-abi3-macosx_11_0_arm64.whl", hash = "sha256:21d01c14ff6c415c485616b8b0bf961c46b3b343ca59110d38d744e577f9cce7", size = 418419, upload-time = "2025-02-26T09:15:01.765Z" },
    { url = "https://files.pythonhosted.org/packages/5d/9a/add3e6fef267658075c5a41573c26d42d80c935cdc992384dfae435feaef/safetensors-0.5.3-cp38-abi3-manylinux_2_17_aarch64.manylinux2014_aarch64.whl", hash = "sha256:11bce6164887cd491ca75c2326a113ba934be596e22b28b1742ce27b1d076467", size = 459493, upload-time = "2025-02-26T09:14:51.812Z" },
    { url = "https://files.pythonhosted.org/packages/df/5c/bf2cae92222513cc23b3ff85c4a1bb2811a2c3583ac0f8e8d502751de934/safetensors-0.5.3-cp38-abi3-manylinux_2_17_armv7l.manylinux2014_armv7l.whl", hash = "sha256:4a243be3590bc3301c821da7a18d87224ef35cbd3e5f5727e4e0728b8172411e", size = 472400, upload-time = "2025-02-26T09:14:53.549Z" },
    { url = "https://files.pythonhosted.org/packages/58/11/7456afb740bd45782d0f4c8e8e1bb9e572f1bf82899fb6ace58af47b4282/safetensors-0.5.3-cp38-abi3-manylinux_2_17_ppc64le.manylinux2014_ppc64le.whl", hash = "sha256:8bd84b12b1670a6f8e50f01e28156422a2bc07fb16fc4e98bded13039d688a0d", size = 522891, upload-time = "2025-02-26T09:14:55.717Z" },
    { url = "https://files.pythonhosted.org/packages/57/3d/fe73a9d2ace487e7285f6e157afee2383bd1ddb911b7cb44a55cf812eae3/safetensors-0.5.3-cp38-abi3-manylinux_2_17_s390x.manylinux2014_s390x.whl", hash = "sha256:391ac8cab7c829452175f871fcaf414aa1e292b5448bd02620f675a7f3e7abb9", size = 537694, upload-time = "2025-02-26T09:14:57.036Z" },
    { url = "https://files.pythonhosted.org/packages/a6/f8/dae3421624fcc87a89d42e1898a798bc7ff72c61f38973a65d60df8f124c/safetensors-0.5.3-cp38-abi3-manylinux_2_17_x86_64.manylinux2014_x86_64.whl", hash = "sha256:cead1fa41fc54b1e61089fa57452e8834f798cb1dc7a09ba3524f1eb08e0317a", size = 471642, upload-time = "2025-02-26T09:15:00.544Z" },
    { url = "https://files.pythonhosted.org/packages/ce/20/1fbe16f9b815f6c5a672f5b760951e20e17e43f67f231428f871909a37f6/safetensors-0.5.3-cp38-abi3-manylinux_2_5_i686.manylinux1_i686.whl", hash = "sha256:1077f3e94182d72618357b04b5ced540ceb71c8a813d3319f1aba448e68a770d", size = 502241, upload-time = "2025-02-26T09:14:58.303Z" },
    { url = "https://files.pythonhosted.org/packages/5f/18/8e108846b506487aa4629fe4116b27db65c3dde922de2c8e0cc1133f3f29/safetensors-0.5.3-cp38-abi3-musllinux_1_2_aarch64.whl", hash = "sha256:799021e78287bac619c7b3f3606730a22da4cda27759ddf55d37c8db7511c74b", size = 638001, upload-time = "2025-02-26T09:15:05.79Z" },
    { url = "https://files.pythonhosted.org/packages/82/5a/c116111d8291af6c8c8a8b40628fe833b9db97d8141c2a82359d14d9e078/safetensors-0.5.3-cp38-abi3-musllinux_1_2_armv7l.whl", hash = "sha256:df26da01aaac504334644e1b7642fa000bfec820e7cef83aeac4e355e03195ff", size = 734013, upload-time = "2025-02-26T09:15:07.892Z" },
    { url = "https://files.pythonhosted.org/packages/7d/ff/41fcc4d3b7de837963622e8610d998710705bbde9a8a17221d85e5d0baad/safetensors-0.5.3-cp38-abi3-musllinux_1_2_i686.whl", hash = "sha256:32c3ef2d7af8b9f52ff685ed0bc43913cdcde135089ae322ee576de93eae5135", size = 670687, upload-time = "2025-02-26T09:15:09.979Z" },
    { url = "https://files.pythonhosted.org/packages/40/ad/2b113098e69c985a3d8fbda4b902778eae4a35b7d5188859b4a63d30c161/safetensors-0.5.3-cp38-abi3-musllinux_1_2_x86_64.whl", hash = "sha256:37f1521be045e56fc2b54c606d4455573e717b2d887c579ee1dbba5f868ece04", size = 643147, upload-time = "2025-02-26T09:15:11.185Z" },
    { url = "https://files.pythonhosted.org/packages/0a/0c/95aeb51d4246bd9a3242d3d8349c1112b4ee7611a4b40f0c5c93b05f001d/safetensors-0.5.3-cp38-abi3-win32.whl", hash = "sha256:cfc0ec0846dcf6763b0ed3d1846ff36008c6e7290683b61616c4b040f6a54ace", size = 296677, upload-time = "2025-02-26T09:15:16.554Z" },
    { url = "https://files.pythonhosted.org/packages/69/e2/b011c38e5394c4c18fb5500778a55ec43ad6106126e74723ffaee246f56e/safetensors-0.5.3-cp38-abi3-win_amd64.whl", hash = "sha256:836cbbc320b47e80acd40e44c8682db0e8ad7123209f69b093def21ec7cafd11", size = 308878, upload-time = "2025-02-26T09:15:14.99Z" },
]

[[package]]
name = "setuptools"
version = "80.9.0"
source = { registry = "https://pypi.org/simple" }
sdist = { url = "https://files.pythonhosted.org/packages/18/5d/3bf57dcd21979b887f014ea83c24ae194cfcd12b9e0fda66b957c69d1fca/setuptools-80.9.0.tar.gz", hash = "sha256:f36b47402ecde768dbfafc46e8e4207b4360c654f1f3bb84475f0a28628fb19c", size = 1319958, upload-time = "2025-05-27T00:56:51.443Z" }
wheels = [
    { url = "https://files.pythonhosted.org/packages/a3/dc/17031897dae0efacfea57dfd3a82fdd2a2aeb58e0ff71b77b87e44edc772/setuptools-80.9.0-py3-none-any.whl", hash = "sha256:062d34222ad13e0cc312a4c02d73f059e86a4acbfbdea8f8f76b28c99f306922", size = 1201486, upload-time = "2025-05-27T00:56:49.664Z" },
]

[[package]]
name = "six"
version = "1.17.0"
source = { registry = "https://pypi.org/simple" }
sdist = { url = "https://files.pythonhosted.org/packages/94/e7/b2c673351809dca68a0e064b6af791aa332cf192da575fd474ed7d6f16a2/six-1.17.0.tar.gz", hash = "sha256:ff70335d468e7eb6ec65b95b99d3a2836546063f63acc5171de367e834932a81", size = 34031, upload-time = "2024-12-04T17:35:28.174Z" }
wheels = [
    { url = "https://files.pythonhosted.org/packages/b7/ce/149a00dd41f10bc29e5921b496af8b574d8413afcd5e30dfa0ed46c2cc5e/six-1.17.0-py2.py3-none-any.whl", hash = "sha256:4721f391ed90541fddacab5acf947aa0d3dc7d27b2e1e8eda2be8970586c3274", size = 11050, upload-time = "2024-12-04T17:35:26.475Z" },
]

[[package]]
name = "sniffio"
version = "1.3.1"
source = { registry = "https://pypi.org/simple" }
sdist = { url = "https://files.pythonhosted.org/packages/a2/87/a6771e1546d97e7e041b6ae58d80074f81b7d5121207425c964ddf5cfdbd/sniffio-1.3.1.tar.gz", hash = "sha256:f4324edc670a0f49750a81b895f35c3adb843cca46f0530f79fc1babb23789dc", size = 20372, upload-time = "2024-02-25T23:20:04.057Z" }
wheels = [
    { url = "https://files.pythonhosted.org/packages/e9/44/75a9c9421471a6c4805dbf2356f7c181a29c1879239abab1ea2cc8f38b40/sniffio-1.3.1-py3-none-any.whl", hash = "sha256:2f6da418d1f1e0fddd844478f41680e794e6051915791a034ff65e5f100525a2", size = 10235, upload-time = "2024-02-25T23:20:01.196Z" },
]

[[package]]
name = "soupsieve"
version = "2.7"
source = { registry = "https://pypi.org/simple" }
sdist = { url = "https://files.pythonhosted.org/packages/3f/f4/4a80cd6ef364b2e8b65b15816a843c0980f7a5a2b4dc701fc574952aa19f/soupsieve-2.7.tar.gz", hash = "sha256:ad282f9b6926286d2ead4750552c8a6142bc4c783fd66b0293547c8fe6ae126a", size = 103418, upload-time = "2025-04-20T18:50:08.518Z" }
wheels = [
    { url = "https://files.pythonhosted.org/packages/e7/9c/0e6afc12c269578be5c0c1c9f4b49a8d32770a080260c333ac04cc1c832d/soupsieve-2.7-py3-none-any.whl", hash = "sha256:6e60cc5c1ffaf1cebcc12e8188320b72071e922c2e897f737cadce79ad5d30c4", size = 36677, upload-time = "2025-04-20T18:50:07.196Z" },
]

[[package]]
name = "stack-data"
version = "0.6.3"
source = { registry = "https://pypi.org/simple" }
dependencies = [
    { name = "asttokens" },
    { name = "executing" },
    { name = "pure-eval" },
]
sdist = { url = "https://files.pythonhosted.org/packages/28/e3/55dcc2cfbc3ca9c29519eb6884dd1415ecb53b0e934862d3559ddcb7e20b/stack_data-0.6.3.tar.gz", hash = "sha256:836a778de4fec4dcd1dcd89ed8abff8a221f58308462e1c4aa2a3cf30148f0b9", size = 44707, upload-time = "2023-09-30T13:58:05.479Z" }
wheels = [
    { url = "https://files.pythonhosted.org/packages/f1/7b/ce1eafaf1a76852e2ec9b22edecf1daa58175c090266e9f6c64afcd81d91/stack_data-0.6.3-py3-none-any.whl", hash = "sha256:d5558e0c25a4cb0853cddad3d77da9891a08cb85dd9f9f91b9f8cd66e511e695", size = 24521, upload-time = "2023-09-30T13:58:03.53Z" },
]

[[package]]
name = "stevedore"
version = "5.4.1"
source = { registry = "https://pypi.org/simple" }
dependencies = [
    { name = "pbr" },
]
sdist = { url = "https://files.pythonhosted.org/packages/28/3f/13cacea96900bbd31bb05c6b74135f85d15564fc583802be56976c940470/stevedore-5.4.1.tar.gz", hash = "sha256:3135b5ae50fe12816ef291baff420acb727fcd356106e3e9cbfa9e5985cd6f4b", size = 513858, upload-time = "2025-02-20T14:03:57.285Z" }
wheels = [
    { url = "https://files.pythonhosted.org/packages/f7/45/8c4ebc0c460e6ec38e62ab245ad3c7fc10b210116cea7c16d61602aa9558/stevedore-5.4.1-py3-none-any.whl", hash = "sha256:d10a31c7b86cba16c1f6e8d15416955fc797052351a56af15e608ad20811fcfe", size = 49533, upload-time = "2025-02-20T14:03:55.849Z" },
]

[[package]]
name = "sympy"
version = "1.14.0"
source = { registry = "https://pypi.org/simple" }
dependencies = [
    { name = "mpmath" },
]
sdist = { url = "https://files.pythonhosted.org/packages/83/d3/803453b36afefb7c2bb238361cd4ae6125a569b4db67cd9e79846ba2d68c/sympy-1.14.0.tar.gz", hash = "sha256:d3d3fe8df1e5a0b42f0e7bdf50541697dbe7d23746e894990c030e2b05e72517", size = 7793921, upload-time = "2025-04-27T18:05:01.611Z" }
wheels = [
    { url = "https://files.pythonhosted.org/packages/a2/09/77d55d46fd61b4a135c444fc97158ef34a095e5681d0a6c10b75bf356191/sympy-1.14.0-py3-none-any.whl", hash = "sha256:e091cc3e99d2141a0ba2847328f5479b05d94a6635cb96148ccb3f34671bd8f5", size = 6299353, upload-time = "2025-04-27T18:04:59.103Z" },
]

[[package]]
name = "tenacity"
version = "8.5.0"
source = { registry = "https://pypi.org/simple" }
sdist = { url = "https://files.pythonhosted.org/packages/a3/4d/6a19536c50b849338fcbe9290d562b52cbdcf30d8963d3588a68a4107df1/tenacity-8.5.0.tar.gz", hash = "sha256:8bc6c0c8a09b31e6cad13c47afbed1a567518250a9a171418582ed8d9c20ca78", size = 47309, upload-time = "2024-07-05T07:25:31.836Z" }
wheels = [
    { url = "https://files.pythonhosted.org/packages/d2/3f/8ba87d9e287b9d385a02a7114ddcef61b26f86411e121c9003eb509a1773/tenacity-8.5.0-py3-none-any.whl", hash = "sha256:b594c2a5945830c267ce6b79a166228323ed52718f30302c1359836112346687", size = 28165, upload-time = "2024-07-05T07:25:29.591Z" },
]

[[package]]
name = "termcolor"
version = "3.1.0"
source = { registry = "https://pypi.org/simple" }
sdist = { url = "https://files.pythonhosted.org/packages/ca/6c/3d75c196ac07ac8749600b60b03f4f6094d54e132c4d94ebac6ee0e0add0/termcolor-3.1.0.tar.gz", hash = "sha256:6a6dd7fbee581909eeec6a756cff1d7f7c376063b14e4a298dc4980309e55970", size = 14324, upload-time = "2025-04-30T11:37:53.791Z" }
wheels = [
    { url = "https://files.pythonhosted.org/packages/4f/bd/de8d508070629b6d84a30d01d57e4a65c69aa7f5abe7560b8fad3b50ea59/termcolor-3.1.0-py3-none-any.whl", hash = "sha256:591dd26b5c2ce03b9e43f391264626557873ce1d379019786f99b0c2bee140aa", size = 7684, upload-time = "2025-04-30T11:37:52.382Z" },
]

[[package]]
name = "tokenizers"
version = "0.21.1"
source = { registry = "https://pypi.org/simple" }
dependencies = [
    { name = "huggingface-hub" },
]
sdist = { url = "https://files.pythonhosted.org/packages/92/76/5ac0c97f1117b91b7eb7323dcd61af80d72f790b4df71249a7850c195f30/tokenizers-0.21.1.tar.gz", hash = "sha256:a1bb04dc5b448985f86ecd4b05407f5a8d97cb2c0532199b2a302a604a0165ab", size = 343256, upload-time = "2025-03-13T10:51:18.189Z" }
wheels = [
    { url = "https://files.pythonhosted.org/packages/a5/1f/328aee25f9115bf04262e8b4e5a2050b7b7cf44b59c74e982db7270c7f30/tokenizers-0.21.1-cp39-abi3-macosx_10_12_x86_64.whl", hash = "sha256:e78e413e9e668ad790a29456e677d9d3aa50a9ad311a40905d6861ba7692cf41", size = 2780767, upload-time = "2025-03-13T10:51:09.459Z" },
    { url = "https://files.pythonhosted.org/packages/ae/1a/4526797f3719b0287853f12c5ad563a9be09d446c44ac784cdd7c50f76ab/tokenizers-0.21.1-cp39-abi3-macosx_11_0_arm64.whl", hash = "sha256:cd51cd0a91ecc801633829fcd1fda9cf8682ed3477c6243b9a095539de4aecf3", size = 2650555, upload-time = "2025-03-13T10:51:07.692Z" },
    { url = "https://files.pythonhosted.org/packages/4d/7a/a209b29f971a9fdc1da86f917fe4524564924db50d13f0724feed37b2a4d/tokenizers-0.21.1-cp39-abi3-manylinux_2_17_aarch64.manylinux2014_aarch64.whl", hash = "sha256:28da6b72d4fb14ee200a1bd386ff74ade8992d7f725f2bde2c495a9a98cf4d9f", size = 2937541, upload-time = "2025-03-13T10:50:56.679Z" },
    { url = "https://files.pythonhosted.org/packages/3c/1e/b788b50ffc6191e0b1fc2b0d49df8cff16fe415302e5ceb89f619d12c5bc/tokenizers-0.21.1-cp39-abi3-manylinux_2_17_armv7l.manylinux2014_armv7l.whl", hash = "sha256:34d8cfde551c9916cb92014e040806122295a6800914bab5865deb85623931cf", size = 2819058, upload-time = "2025-03-13T10:50:59.525Z" },
    { url = "https://files.pythonhosted.org/packages/36/aa/3626dfa09a0ecc5b57a8c58eeaeb7dd7ca9a37ad9dd681edab5acd55764c/tokenizers-0.21.1-cp39-abi3-manylinux_2_17_i686.manylinux2014_i686.whl", hash = "sha256:aaa852d23e125b73d283c98f007e06d4595732104b65402f46e8ef24b588d9f8", size = 3133278, upload-time = "2025-03-13T10:51:04.678Z" },
    { url = "https://files.pythonhosted.org/packages/a4/4d/8fbc203838b3d26269f944a89459d94c858f5b3f9a9b6ee9728cdcf69161/tokenizers-0.21.1-cp39-abi3-manylinux_2_17_ppc64le.manylinux2014_ppc64le.whl", hash = "sha256:a21a15d5c8e603331b8a59548bbe113564136dc0f5ad8306dd5033459a226da0", size = 3144253, upload-time = "2025-03-13T10:51:01.261Z" },
    { url = "https://files.pythonhosted.org/packages/d8/1b/2bd062adeb7c7511b847b32e356024980c0ffcf35f28947792c2d8ad2288/tokenizers-0.21.1-cp39-abi3-manylinux_2_17_s390x.manylinux2014_s390x.whl", hash = "sha256:2fdbd4c067c60a0ac7eca14b6bd18a5bebace54eb757c706b47ea93204f7a37c", size = 3398225, upload-time = "2025-03-13T10:51:03.243Z" },
    { url = "https://files.pythonhosted.org/packages/8a/63/38be071b0c8e06840bc6046991636bcb30c27f6bb1e670f4f4bc87cf49cc/tokenizers-0.21.1-cp39-abi3-manylinux_2_17_x86_64.manylinux2014_x86_64.whl", hash = "sha256:2dd9a0061e403546f7377df940e866c3e678d7d4e9643d0461ea442b4f89e61a", size = 3038874, upload-time = "2025-03-13T10:51:06.235Z" },
    { url = "https://files.pythonhosted.org/packages/ec/83/afa94193c09246417c23a3c75a8a0a96bf44ab5630a3015538d0c316dd4b/tokenizers-0.21.1-cp39-abi3-musllinux_1_2_aarch64.whl", hash = "sha256:db9484aeb2e200c43b915a1a0150ea885e35f357a5a8fabf7373af333dcc8dbf", size = 9014448, upload-time = "2025-03-13T10:51:10.927Z" },
    { url = "https://files.pythonhosted.org/packages/ae/b3/0e1a37d4f84c0f014d43701c11eb8072704f6efe8d8fc2dcdb79c47d76de/tokenizers-0.21.1-cp39-abi3-musllinux_1_2_armv7l.whl", hash = "sha256:ed248ab5279e601a30a4d67bdb897ecbe955a50f1e7bb62bd99f07dd11c2f5b6", size = 8937877, upload-time = "2025-03-13T10:51:12.688Z" },
    { url = "https://files.pythonhosted.org/packages/ac/33/ff08f50e6d615eb180a4a328c65907feb6ded0b8f990ec923969759dc379/tokenizers-0.21.1-cp39-abi3-musllinux_1_2_i686.whl", hash = "sha256:9ac78b12e541d4ce67b4dfd970e44c060a2147b9b2a21f509566d556a509c67d", size = 9186645, upload-time = "2025-03-13T10:51:14.723Z" },
    { url = "https://files.pythonhosted.org/packages/5f/aa/8ae85f69a9f6012c6f8011c6f4aa1c96154c816e9eea2e1b758601157833/tokenizers-0.21.1-cp39-abi3-musllinux_1_2_x86_64.whl", hash = "sha256:e5a69c1a4496b81a5ee5d2c1f3f7fbdf95e90a0196101b0ee89ed9956b8a168f", size = 9384380, upload-time = "2025-03-13T10:51:16.526Z" },
    { url = "https://files.pythonhosted.org/packages/e8/5b/a5d98c89f747455e8b7a9504910c865d5e51da55e825a7ae641fb5ff0a58/tokenizers-0.21.1-cp39-abi3-win32.whl", hash = "sha256:1039a3a5734944e09de1d48761ade94e00d0fa760c0e0551151d4dd851ba63e3", size = 2239506, upload-time = "2025-03-13T10:51:20.643Z" },
    { url = "https://files.pythonhosted.org/packages/e6/b6/072a8e053ae600dcc2ac0da81a23548e3b523301a442a6ca900e92ac35be/tokenizers-0.21.1-cp39-abi3-win_amd64.whl", hash = "sha256:0f0dcbcc9f6e13e675a66d7a5f2f225a736745ce484c1a4e07476a89ccdad382", size = 2435481, upload-time = "2025-03-13T10:51:19.243Z" },
]

[[package]]
name = "torch"
version = "2.7.1"
source = { registry = "https://download.pytorch.org/whl/cpu" }
resolution-markers = [
    "python_full_version >= '3.12' and sys_platform == 'darwin'",
    "python_full_version < '3.12' and sys_platform == 'darwin'",
]
dependencies = [
    { name = "filelock", marker = "sys_platform == 'darwin'" },
    { name = "fsspec", marker = "sys_platform == 'darwin'" },
    { name = "jinja2", marker = "sys_platform == 'darwin'" },
    { name = "networkx", marker = "sys_platform == 'darwin'" },
    { name = "setuptools", marker = "python_full_version >= '3.12' and sys_platform == 'darwin'" },
    { name = "sympy", marker = "sys_platform == 'darwin'" },
    { name = "typing-extensions", marker = "sys_platform == 'darwin'" },
]
wheels = [
    { url = "https://download.pytorch.org/whl/cpu/torch-2.7.1-cp311-none-macosx_11_0_arm64.whl", hash = "sha256:68a352c7f435abb5cb47e2c032dcd1012772ae2bacb6fc8b83b0c1b11874ab3a" },
    { url = "https://download.pytorch.org/whl/cpu/torch-2.7.1-cp312-none-macosx_11_0_arm64.whl", hash = "sha256:7b4f8b2b83bd08f7d399025a9a7b323bdbb53d20566f1e0d584689bb92d82f9a" },
    { url = "https://download.pytorch.org/whl/cpu/torch-2.7.1-cp313-cp313t-macosx_14_0_arm64.whl", hash = "sha256:95af97e7b2cecdc89edc0558962a51921bf9c61538597dbec6b7cc48d31e2e13" },
    { url = "https://download.pytorch.org/whl/cpu/torch-2.7.1-cp313-none-macosx_11_0_arm64.whl", hash = "sha256:7ecd868a086468e1bcf74b91db425c1c2951a9cfcd0592c4c73377b7e42485ae" },
]

[[package]]
name = "torch"
version = "2.7.1+cpu"
source = { registry = "https://download.pytorch.org/whl/cpu" }
resolution-markers = [
    "python_full_version >= '3.12' and sys_platform != 'darwin'",
    "python_full_version < '3.12' and sys_platform != 'darwin'",
]
dependencies = [
    { name = "filelock", marker = "sys_platform != 'darwin'" },
    { name = "fsspec", marker = "sys_platform != 'darwin'" },
    { name = "jinja2", marker = "sys_platform != 'darwin'" },
    { name = "networkx", marker = "sys_platform != 'darwin'" },
    { name = "setuptools", marker = "python_full_version >= '3.12' and sys_platform != 'darwin'" },
    { name = "sympy", marker = "sys_platform != 'darwin'" },
    { name = "typing-extensions", marker = "sys_platform != 'darwin'" },
]
wheels = [
    { url = "https://download.pytorch.org/whl/cpu/torch-2.7.1%2Bcpu-cp311-cp311-manylinux_2_28_aarch64.whl", hash = "sha256:5fe6045b8f426bf2d0426e4fe009f1667a954ec2aeb82f1bd0bf60c6d7a85445" },
    { url = "https://download.pytorch.org/whl/cpu/torch-2.7.1%2Bcpu-cp311-cp311-manylinux_2_28_x86_64.whl", hash = "sha256:a1684793e352f03fa14f78857e55d65de4ada8405ded1da2bf4f452179c4b779" },
    { url = "https://download.pytorch.org/whl/cpu/torch-2.7.1%2Bcpu-cp311-cp311-win_amd64.whl", hash = "sha256:7b977eccbc85ae2bd19d6998de7b1f1f4bd3c04eaffd3015deb7934389783399" },
    { url = "https://download.pytorch.org/whl/cpu/torch-2.7.1%2Bcpu-cp312-cp312-manylinux_2_28_aarch64.whl", hash = "sha256:3bf2db5adf77b433844f080887ade049c4705ddf9fe1a32023ff84ff735aa5ad" },
    { url = "https://download.pytorch.org/whl/cpu/torch-2.7.1%2Bcpu-cp312-cp312-manylinux_2_28_x86_64.whl", hash = "sha256:8f8b3cfc53010a4b4a3c7ecb88c212e9decc4f5eeb6af75c3c803937d2d60947" },
    { url = "https://download.pytorch.org/whl/cpu/torch-2.7.1%2Bcpu-cp312-cp312-win_amd64.whl", hash = "sha256:0bc887068772233f532b51a3e8c8cfc682ae62bef74bf4e0c53526c8b9e4138f" },
    { url = "https://download.pytorch.org/whl/cpu/torch-2.7.1%2Bcpu-cp313-cp313-manylinux_2_28_aarch64.whl", hash = "sha256:eb17646792ac4374ffc87e42369f45d21eff17c790868963b90483ef0b6db4ef" },
    { url = "https://download.pytorch.org/whl/cpu/torch-2.7.1%2Bcpu-cp313-cp313-manylinux_2_28_x86_64.whl", hash = "sha256:84ea1f6a1d15663037d01b121d6e33bb9da3c90af8e069e5072c30f413455a57" },
    { url = "https://download.pytorch.org/whl/cpu/torch-2.7.1%2Bcpu-cp313-cp313-win_amd64.whl", hash = "sha256:b66f77f6f67317344ee083aa7ac4751a14395fcb38060d564bf513978d267153" },
    { url = "https://download.pytorch.org/whl/cpu/torch-2.7.1%2Bcpu-cp313-cp313t-manylinux_2_28_aarch64.whl", hash = "sha256:56136a2aca6707df3c8811e46ea2d379eaafd18e656e2fd51e8e4d0ca995651b" },
    { url = "https://download.pytorch.org/whl/cpu/torch-2.7.1%2Bcpu-cp313-cp313t-manylinux_2_28_x86_64.whl", hash = "sha256:355614185a2aea7155f9c88a20bfd49de5f3063866f3cf9b2f21b6e9e59e31e0" },
    { url = "https://download.pytorch.org/whl/cpu/torch-2.7.1%2Bcpu-cp313-cp313t-win_amd64.whl", hash = "sha256:464bca1bc9452f2ccd676514688896e66b9488f2a0268ecd3ac497cf09c5aac1" },
]

[[package]]
name = "tornado"
version = "6.5.1"
source = { registry = "https://pypi.org/simple" }
sdist = { url = "https://files.pythonhosted.org/packages/51/89/c72771c81d25d53fe33e3dca61c233b665b2780f21820ba6fd2c6793c12b/tornado-6.5.1.tar.gz", hash = "sha256:84ceece391e8eb9b2b95578db65e920d2a61070260594819589609ba9bc6308c", size = 509934, upload-time = "2025-05-22T18:15:38.788Z" }
wheels = [
    { url = "https://files.pythonhosted.org/packages/77/89/f4532dee6843c9e0ebc4e28d4be04c67f54f60813e4bf73d595fe7567452/tornado-6.5.1-cp39-abi3-macosx_10_9_universal2.whl", hash = "sha256:d50065ba7fd11d3bd41bcad0825227cc9a95154bad83239357094c36708001f7", size = 441948, upload-time = "2025-05-22T18:15:20.862Z" },
    { url = "https://files.pythonhosted.org/packages/15/9a/557406b62cffa395d18772e0cdcf03bed2fff03b374677348eef9f6a3792/tornado-6.5.1-cp39-abi3-macosx_10_9_x86_64.whl", hash = "sha256:9e9ca370f717997cb85606d074b0e5b247282cf5e2e1611568b8821afe0342d6", size = 440112, upload-time = "2025-05-22T18:15:22.591Z" },
    { url = "https://files.pythonhosted.org/packages/55/82/7721b7319013a3cf881f4dffa4f60ceff07b31b394e459984e7a36dc99ec/tornado-6.5.1-cp39-abi3-manylinux_2_17_aarch64.manylinux2014_aarch64.whl", hash = "sha256:b77e9dfa7ed69754a54c89d82ef746398be82f749df69c4d3abe75c4d1ff4888", size = 443672, upload-time = "2025-05-22T18:15:24.027Z" },
    { url = "https://files.pythonhosted.org/packages/7d/42/d11c4376e7d101171b94e03cef0cbce43e823ed6567ceda571f54cf6e3ce/tornado-6.5.1-cp39-abi3-manylinux_2_5_i686.manylinux1_i686.manylinux_2_17_i686.manylinux2014_i686.whl", hash = "sha256:253b76040ee3bab8bcf7ba9feb136436a3787208717a1fb9f2c16b744fba7331", size = 443019, upload-time = "2025-05-22T18:15:25.735Z" },
    { url = "https://files.pythonhosted.org/packages/7d/f7/0c48ba992d875521ac761e6e04b0a1750f8150ae42ea26df1852d6a98942/tornado-6.5.1-cp39-abi3-manylinux_2_5_x86_64.manylinux1_x86_64.manylinux_2_17_x86_64.manylinux2014_x86_64.whl", hash = "sha256:308473f4cc5a76227157cdf904de33ac268af770b2c5f05ca6c1161d82fdd95e", size = 443252, upload-time = "2025-05-22T18:15:27.499Z" },
    { url = "https://files.pythonhosted.org/packages/89/46/d8d7413d11987e316df4ad42e16023cd62666a3c0dfa1518ffa30b8df06c/tornado-6.5.1-cp39-abi3-musllinux_1_2_aarch64.whl", hash = "sha256:caec6314ce8a81cf69bd89909f4b633b9f523834dc1a352021775d45e51d9401", size = 443930, upload-time = "2025-05-22T18:15:29.299Z" },
    { url = "https://files.pythonhosted.org/packages/78/b2/f8049221c96a06df89bed68260e8ca94beca5ea532ffc63b1175ad31f9cc/tornado-6.5.1-cp39-abi3-musllinux_1_2_i686.whl", hash = "sha256:13ce6e3396c24e2808774741331638ee6c2f50b114b97a55c5b442df65fd9692", size = 443351, upload-time = "2025-05-22T18:15:31.038Z" },
    { url = "https://files.pythonhosted.org/packages/76/ff/6a0079e65b326cc222a54720a748e04a4db246870c4da54ece4577bfa702/tornado-6.5.1-cp39-abi3-musllinux_1_2_x86_64.whl", hash = "sha256:5cae6145f4cdf5ab24744526cc0f55a17d76f02c98f4cff9daa08ae9a217448a", size = 443328, upload-time = "2025-05-22T18:15:32.426Z" },
    { url = "https://files.pythonhosted.org/packages/49/18/e3f902a1d21f14035b5bc6246a8c0f51e0eef562ace3a2cea403c1fb7021/tornado-6.5.1-cp39-abi3-win32.whl", hash = "sha256:e0a36e1bc684dca10b1aa75a31df8bdfed656831489bc1e6a6ebed05dc1ec365", size = 444396, upload-time = "2025-05-22T18:15:34.205Z" },
    { url = "https://files.pythonhosted.org/packages/7b/09/6526e32bf1049ee7de3bebba81572673b19a2a8541f795d887e92af1a8bc/tornado-6.5.1-cp39-abi3-win_amd64.whl", hash = "sha256:908e7d64567cecd4c2b458075589a775063453aeb1d2a1853eedb806922f568b", size = 444840, upload-time = "2025-05-22T18:15:36.1Z" },
    { url = "https://files.pythonhosted.org/packages/55/a7/535c44c7bea4578e48281d83c615219f3ab19e6abc67625ef637c73987be/tornado-6.5.1-cp39-abi3-win_arm64.whl", hash = "sha256:02420a0eb7bf617257b9935e2b754d1b63897525d8a289c9d65690d580b4dcf7", size = 443596, upload-time = "2025-05-22T18:15:37.433Z" },
]

[[package]]
name = "tqdm"
version = "4.67.1"
source = { registry = "https://pypi.org/simple" }
dependencies = [
    { name = "colorama", marker = "sys_platform == 'win32'" },
]
sdist = { url = "https://files.pythonhosted.org/packages/a8/4b/29b4ef32e036bb34e4ab51796dd745cdba7ed47ad142a9f4a1eb8e0c744d/tqdm-4.67.1.tar.gz", hash = "sha256:f8aef9c52c08c13a65f30ea34f4e5aac3fd1a34959879d7e59e63027286627f2", size = 169737, upload-time = "2024-11-24T20:12:22.481Z" }
wheels = [
    { url = "https://files.pythonhosted.org/packages/d0/30/dc54f88dd4a2b5dc8a0279bdd7270e735851848b762aeb1c1184ed1f6b14/tqdm-4.67.1-py3-none-any.whl", hash = "sha256:26445eca388f82e72884e0d580d5464cd801a3ea01e63e5601bdff9ba6a48de2", size = 78540, upload-time = "2024-11-24T20:12:19.698Z" },
]

[[package]]
name = "traitlets"
version = "5.14.3"
source = { registry = "https://pypi.org/simple" }
sdist = { url = "https://files.pythonhosted.org/packages/eb/79/72064e6a701c2183016abbbfedaba506d81e30e232a68c9f0d6f6fcd1574/traitlets-5.14.3.tar.gz", hash = "sha256:9ed0579d3502c94b4b3732ac120375cda96f923114522847de4b3bb98b96b6b7", size = 161621, upload-time = "2024-04-19T11:11:49.746Z" }
wheels = [
    { url = "https://files.pythonhosted.org/packages/00/c0/8f5d070730d7836adc9c9b6408dec68c6ced86b304a9b26a14df072a6e8c/traitlets-5.14.3-py3-none-any.whl", hash = "sha256:b74e89e397b1ed28cc831db7aea759ba6640cb3de13090ca145426688ff1ac4f", size = 85359, upload-time = "2024-04-19T11:11:46.763Z" },
]

[[package]]
name = "transformers"
version = "4.52.4"
source = { registry = "https://pypi.org/simple" }
dependencies = [
    { name = "filelock" },
    { name = "huggingface-hub" },
    { name = "numpy" },
    { name = "packaging" },
    { name = "pyyaml" },
    { name = "regex" },
    { name = "requests" },
    { name = "safetensors" },
    { name = "tokenizers" },
    { name = "tqdm" },
]
sdist = { url = "https://files.pythonhosted.org/packages/da/a9/275037087f9d846580b02f2d7cae0e0a6955d46f84583d0151d6227bd416/transformers-4.52.4.tar.gz", hash = "sha256:aff3764441c1adc192a08dba49740d3cbbcb72d850586075aed6bd89b98203e6", size = 8945376, upload-time = "2025-05-30T09:17:17.947Z" }
wheels = [
    { url = "https://files.pythonhosted.org/packages/96/f2/25b27b396af03d5b64e61976b14f7209e2939e9e806c10749b6d277c273e/transformers-4.52.4-py3-none-any.whl", hash = "sha256:203f5c19416d5877e36e88633943761719538a25d9775977a24fe77a1e5adfc7", size = 10460375, upload-time = "2025-05-30T09:17:14.477Z" },
]

[[package]]
name = "ty"
version = "0.0.1a11"
source = { registry = "https://pypi.org/simple" }
sdist = { url = "https://files.pythonhosted.org/packages/56/3b/380aac9f11adb81d9d0541f780cd4f15a189bd4ed47fe9412a282710a29c/ty-0.0.1a11.tar.gz", hash = "sha256:232aac69111c0fdb7e1fab70c5b57e93826ffe89b7f80bf8dbd512da23038959", size = 3093324, upload-time = "2025-06-17T20:50:11.518Z" }
wheels = [
    { url = "https://files.pythonhosted.org/packages/ea/e5/1d5120c45a4e21bdf421959f3ed52005e339cbcd034db390ada972cf2d69/ty-0.0.1a11-py3-none-linux_armv6l.whl", hash = "sha256:688f6f2c3fe46022bfcce1d1d9ff4734c18731c3cc4c897a5221c166c1214b8a", size = 6672838, upload-time = "2025-06-17T20:49:47.152Z" },
    { url = "https://files.pythonhosted.org/packages/73/b7/ae6a66e02fc7ea96fd4b00e15fcaa8b3b19842bf7a254bcb7212db9220e9/ty-0.0.1a11-py3-none-macosx_10_12_x86_64.whl", hash = "sha256:f0382596c7f2ca90ddf4f44dd6597e8c82a8c21089a3d49abaa892ed233c871f", size = 6776573, upload-time = "2025-06-17T20:49:48.999Z" },
    { url = "https://files.pythonhosted.org/packages/d4/58/5283473e84207f2cdc19ee97e49c55fc0104b14a085565ff82950783e6d5/ty-0.0.1a11-py3-none-macosx_11_0_arm64.whl", hash = "sha256:c76a79546ab3aef3cb31360c5e0c928d086baffeac38bacae67c3f2f4228acb7", size = 6421784, upload-time = "2025-06-17T20:49:50.294Z" },
    { url = "https://files.pythonhosted.org/packages/3a/1e/4d6806028300034eb54c97a99d59ecbbad98eca3c0f33d8e8836d8bf1b88/ty-0.0.1a11-py3-none-manylinux_2_17_aarch64.manylinux2014_aarch64.whl", hash = "sha256:2ff7d3cd78e3ea58022087420273907a8fd370a5311d412a3197ef127076f3f7", size = 6551214, upload-time = "2025-06-17T20:49:51.952Z" },
    { url = "https://files.pythonhosted.org/packages/10/15/661fbdf3cb2d5274922b3805bc8e14763a3dd80f96d502396667e64a908f/ty-0.0.1a11-py3-none-manylinux_2_17_armv7l.manylinux2014_armv7l.whl", hash = "sha256:07ec67e81b1e49e55c89ccba15b79c14d501eb20f89f063c64db6a2d1ab26559", size = 6528476, upload-time = "2025-06-17T20:49:53.215Z" },
    { url = "https://files.pythonhosted.org/packages/a9/2a/49407ec853f35c8682675631dfc32ccf6e9228002b0763c0dad39d899ced/ty-0.0.1a11-py3-none-manylinux_2_17_i686.manylinux2014_i686.whl", hash = "sha256:0ba48cf6542cc6e390965f347f643f427b3cca2968bc359eb5360e073b2b4778", size = 7298269, upload-time = "2025-06-17T20:49:54.513Z" },
    { url = "https://files.pythonhosted.org/packages/6f/33/89fd6c901ec0594db4db80750675f4daff5d2392b92f48502df134ed096b/ty-0.0.1a11-py3-none-manylinux_2_17_ppc64.manylinux2014_ppc64.whl", hash = "sha256:ca1c129de24023747b8a4fdab243024c2fef4e686b0a2295366a3f23effec787", size = 7736950, upload-time = "2025-06-17T20:49:56.134Z" },
    { url = "https://files.pythonhosted.org/packages/c6/07/31d49574e078323672b6d1c33a5b8d3a5f4a13bc5d7a28d98d608e63a17b/ty-0.0.1a11-py3-none-manylinux_2_17_ppc64le.manylinux2014_ppc64le.whl", hash = "sha256:8a7858b1dfb1fc29a967b5c50e1419f68dae651c84d0b1acd2238e325f64f9a0", size = 7399246, upload-time = "2025-06-17T20:49:57.888Z" },
    { url = "https://files.pythonhosted.org/packages/8e/73/bc6e292b67bfac2165fd55065b14c170c9c7e6e5cdd40aa5d4009eac3daa/ty-0.0.1a11-py3-none-manylinux_2_17_s390x.manylinux2014_s390x.whl", hash = "sha256:e817140b2b84574e2897fd351afc63164608f8f04b07d79715401057ecbd9429", size = 7269760, upload-time = "2025-06-17T20:49:59.182Z" },
    { url = "https://files.pythonhosted.org/packages/55/35/9d20c4d3f063d90408df09c911810654d152651437377dc22bce1e68f44e/ty-0.0.1a11-py3-none-manylinux_2_17_x86_64.manylinux2014_x86_64.whl", hash = "sha256:4dd3b467fcbab99de34f481156f7d1900ea6ac33d76b60468e2bb341578a5df8", size = 7078872, upload-time = "2025-06-17T20:50:00.592Z" },
    { url = "https://files.pythonhosted.org/packages/53/12/fd87a7e475864c96b342856b76c9b5b6ef20febc05c3fc6b368e0f341990/ty-0.0.1a11-py3-none-musllinux_1_2_aarch64.whl", hash = "sha256:185877c46758df556f82deacd549842d5e61bb358f7814a98bb26ffd1abada78", size = 6453963, upload-time = "2025-06-17T20:50:01.979Z" },
    { url = "https://files.pythonhosted.org/packages/c7/b7/7c6707adbe049d7b27c525f97030f296e2a0e3c34f70c043683d27f152d6/ty-0.0.1a11-py3-none-musllinux_1_2_armv7l.whl", hash = "sha256:9bb86aa3dd3b6b736ab5faefc12f9a9f2a01278937725e71f4d623a0cc6d6dbf", size = 6549616, upload-time = "2025-06-17T20:50:03.237Z" },
    { url = "https://files.pythonhosted.org/packages/63/dd/266af511b66842670ae9a8ef7d8b62142a6abdaffea5bf7f96f6edafddd9/ty-0.0.1a11-py3-none-musllinux_1_2_i686.whl", hash = "sha256:94f44f5d536d3b59764412caae6fd0b89b5516a091e0a9229c92067658b4157e", size = 6959876, upload-time = "2025-06-17T20:50:04.678Z" },
    { url = "https://files.pythonhosted.org/packages/81/53/e627a994da039b7a8c653b168424ebfbd6757ece74dce436fbb2e8ad6acb/ty-0.0.1a11-py3-none-musllinux_1_2_x86_64.whl", hash = "sha256:d68d9f7d960669f66387b8a855577fb16e10b6ae598d5a95324fcbb84d109a92", size = 7142868, upload-time = "2025-06-17T20:50:05.94Z" },
    { url = "https://files.pythonhosted.org/packages/e6/54/6bbcc8f3cc81240728cd9d123b5123775405d5716bd7d69cfdd338c09a5e/ty-0.0.1a11-py3-none-win32.whl", hash = "sha256:16c518b33cdea30de29d043a21ab2740fa97346c96ac9dca4cd1e7f8762d56cd", size = 6326293, upload-time = "2025-06-17T20:50:07.257Z" },
    { url = "https://files.pythonhosted.org/packages/c8/f7/a50edfc886bb626370fbdf27b7c7d9e19802dcd7d42029ae69343dc69ec6/ty-0.0.1a11-py3-none-win_amd64.whl", hash = "sha256:6c5e7f6fc6217d1acb264fcd8d696da131237bee38dc51feac25f345e88efa2f", size = 6909121, upload-time = "2025-06-17T20:50:08.807Z" },
    { url = "https://files.pythonhosted.org/packages/0e/18/25b3651767c5017c431b0c7e7acacef46b1f02bd3043ce18b89c7526adcf/ty-0.0.1a11-py3-none-win_arm64.whl", hash = "sha256:732736545bbdc021eed68fd0c665f974b4d2fe275fe9bdafea5a68522f7e3f64", size = 6520239, upload-time = "2025-06-17T20:50:10.23Z" },
]

[[package]]
name = "typing-extensions"
version = "4.14.0"
source = { registry = "https://pypi.org/simple" }
sdist = { url = "https://files.pythonhosted.org/packages/d1/bc/51647cd02527e87d05cb083ccc402f93e441606ff1f01739a62c8ad09ba5/typing_extensions-4.14.0.tar.gz", hash = "sha256:8676b788e32f02ab42d9e7c61324048ae4c6d844a399eebace3d4979d75ceef4", size = 107423, upload-time = "2025-06-02T14:52:11.399Z" }
wheels = [
    { url = "https://files.pythonhosted.org/packages/69/e0/552843e0d356fbb5256d21449fa957fa4eff3bbc135a74a691ee70c7c5da/typing_extensions-4.14.0-py3-none-any.whl", hash = "sha256:a1514509136dd0b477638fc68d6a91497af5076466ad0fa6c338e44e359944af", size = 43839, upload-time = "2025-06-02T14:52:10.026Z" },
]

[[package]]
name = "typing-inspection"
version = "0.4.1"
source = { registry = "https://pypi.org/simple" }
dependencies = [
    { name = "typing-extensions" },
]
sdist = { url = "https://files.pythonhosted.org/packages/f8/b1/0c11f5058406b3af7609f121aaa6b609744687f1d158b3c3a5bf4cc94238/typing_inspection-0.4.1.tar.gz", hash = "sha256:6ae134cc0203c33377d43188d4064e9b357dba58cff3185f22924610e70a9d28", size = 75726, upload-time = "2025-05-21T18:55:23.885Z" }
wheels = [
    { url = "https://files.pythonhosted.org/packages/17/69/cd203477f944c353c31bade965f880aa1061fd6bf05ded0726ca845b6ff7/typing_inspection-0.4.1-py3-none-any.whl", hash = "sha256:389055682238f53b04f7badcb49b989835495a96700ced5dab2d8feae4b26f51", size = 14552, upload-time = "2025-05-21T18:55:22.152Z" },
]

[[package]]
name = "tzdata"
version = "2025.2"
source = { registry = "https://pypi.org/simple" }
sdist = { url = "https://files.pythonhosted.org/packages/95/32/1a225d6164441be760d75c2c42e2780dc0873fe382da3e98a2e1e48361e5/tzdata-2025.2.tar.gz", hash = "sha256:b60a638fcc0daffadf82fe0f57e53d06bdec2f36c4df66280ae79bce6bd6f2b9", size = 196380, upload-time = "2025-03-23T13:54:43.652Z" }
wheels = [
    { url = "https://files.pythonhosted.org/packages/5c/23/c7abc0ca0a1526a0774eca151daeb8de62ec457e77262b66b359c3c7679e/tzdata-2025.2-py2.py3-none-any.whl", hash = "sha256:1a403fada01ff9221ca8044d701868fa132215d84beb92242d9acd2147f667a8", size = 347839, upload-time = "2025-03-23T13:54:41.845Z" },
]

[[package]]
name = "urllib3"
version = "2.5.0"
source = { registry = "https://pypi.org/simple" }
sdist = { url = "https://files.pythonhosted.org/packages/15/22/9ee70a2574a4f4599c47dd506532914ce044817c7752a79b6a51286319bc/urllib3-2.5.0.tar.gz", hash = "sha256:3fc47733c7e419d4bc3f6b3dc2b4f890bb743906a30d56ba4a5bfa4bbff92760", size = 393185, upload-time = "2025-06-18T14:07:41.644Z" }
wheels = [
    { url = "https://files.pythonhosted.org/packages/a7/c2/fe1e52489ae3122415c51f387e221dd0773709bad6c6cdaa599e8a2c5185/urllib3-2.5.0-py3-none-any.whl", hash = "sha256:e6b01673c0fa6a13e374b50871808eb3bf7046c4b125b216f6bf1cc604cff0dc", size = 129795, upload-time = "2025-06-18T14:07:40.39Z" },
]

[[package]]
name = "virtualenv"
version = "20.31.2"
source = { registry = "https://pypi.org/simple" }
dependencies = [
    { name = "distlib" },
    { name = "filelock" },
    { name = "platformdirs" },
]
sdist = { url = "https://files.pythonhosted.org/packages/56/2c/444f465fb2c65f40c3a104fd0c495184c4f2336d65baf398e3c75d72ea94/virtualenv-20.31.2.tar.gz", hash = "sha256:e10c0a9d02835e592521be48b332b6caee6887f332c111aa79a09b9e79efc2af", size = 6076316, upload-time = "2025-05-08T17:58:23.811Z" }
wheels = [
    { url = "https://files.pythonhosted.org/packages/f3/40/b1c265d4b2b62b58576588510fc4d1fe60a86319c8de99fd8e9fec617d2c/virtualenv-20.31.2-py3-none-any.whl", hash = "sha256:36efd0d9650ee985f0cad72065001e66d49a6f24eb44d98980f630686243cf11", size = 6057982, upload-time = "2025-05-08T17:58:21.15Z" },
]

[[package]]
name = "wcwidth"
version = "0.2.13"
source = { registry = "https://pypi.org/simple" }
sdist = { url = "https://files.pythonhosted.org/packages/6c/63/53559446a878410fc5a5974feb13d31d78d752eb18aeba59c7fef1af7598/wcwidth-0.2.13.tar.gz", hash = "sha256:72ea0c06399eb286d978fdedb6923a9eb47e1c486ce63e9b4e64fc18303972b5", size = 101301, upload-time = "2024-01-06T02:10:57.829Z" }
wheels = [
    { url = "https://files.pythonhosted.org/packages/fd/84/fd2ba7aafacbad3c4201d395674fc6348826569da3c0937e75505ead3528/wcwidth-0.2.13-py2.py3-none-any.whl", hash = "sha256:3da69048e4540d84af32131829ff948f1e022c1c6bdb8d6102117aac784f6859", size = 34166, upload-time = "2024-01-06T02:10:55.763Z" },
]

[[package]]
name = "websockets"
version = "15.0.1"
source = { registry = "https://pypi.org/simple" }
sdist = { url = "https://files.pythonhosted.org/packages/21/e6/26d09fab466b7ca9c7737474c52be4f76a40301b08362eb2dbc19dcc16c1/websockets-15.0.1.tar.gz", hash = "sha256:82544de02076bafba038ce055ee6412d68da13ab47f0c60cab827346de828dee", size = 177016, upload-time = "2025-03-05T20:03:41.606Z" }
wheels = [
    { url = "https://files.pythonhosted.org/packages/9f/32/18fcd5919c293a398db67443acd33fde142f283853076049824fc58e6f75/websockets-15.0.1-cp311-cp311-macosx_10_9_universal2.whl", hash = "sha256:823c248b690b2fd9303ba00c4f66cd5e2d8c3ba4aa968b2779be9532a4dad431", size = 175423, upload-time = "2025-03-05T20:01:56.276Z" },
    { url = "https://files.pythonhosted.org/packages/76/70/ba1ad96b07869275ef42e2ce21f07a5b0148936688c2baf7e4a1f60d5058/websockets-15.0.1-cp311-cp311-macosx_10_9_x86_64.whl", hash = "sha256:678999709e68425ae2593acf2e3ebcbcf2e69885a5ee78f9eb80e6e371f1bf57", size = 173082, upload-time = "2025-03-05T20:01:57.563Z" },
    { url = "https://files.pythonhosted.org/packages/86/f2/10b55821dd40eb696ce4704a87d57774696f9451108cff0d2824c97e0f97/websockets-15.0.1-cp311-cp311-macosx_11_0_arm64.whl", hash = "sha256:d50fd1ee42388dcfb2b3676132c78116490976f1300da28eb629272d5d93e905", size = 173330, upload-time = "2025-03-05T20:01:59.063Z" },
    { url = "https://files.pythonhosted.org/packages/a5/90/1c37ae8b8a113d3daf1065222b6af61cc44102da95388ac0018fcb7d93d9/websockets-15.0.1-cp311-cp311-manylinux_2_17_aarch64.manylinux2014_aarch64.whl", hash = "sha256:d99e5546bf73dbad5bf3547174cd6cb8ba7273062a23808ffea025ecb1cf8562", size = 182878, upload-time = "2025-03-05T20:02:00.305Z" },
    { url = "https://files.pythonhosted.org/packages/8e/8d/96e8e288b2a41dffafb78e8904ea7367ee4f891dafc2ab8d87e2124cb3d3/websockets-15.0.1-cp311-cp311-manylinux_2_5_i686.manylinux1_i686.manylinux_2_17_i686.manylinux2014_i686.whl", hash = "sha256:66dd88c918e3287efc22409d426c8f729688d89a0c587c88971a0faa2c2f3792", size = 181883, upload-time = "2025-03-05T20:02:03.148Z" },
    { url = "https://files.pythonhosted.org/packages/93/1f/5d6dbf551766308f6f50f8baf8e9860be6182911e8106da7a7f73785f4c4/websockets-15.0.1-cp311-cp311-manylinux_2_5_x86_64.manylinux1_x86_64.manylinux_2_17_x86_64.manylinux2014_x86_64.whl", hash = "sha256:8dd8327c795b3e3f219760fa603dcae1dcc148172290a8ab15158cf85a953413", size = 182252, upload-time = "2025-03-05T20:02:05.29Z" },
    { url = "https://files.pythonhosted.org/packages/d4/78/2d4fed9123e6620cbf1706c0de8a1632e1a28e7774d94346d7de1bba2ca3/websockets-15.0.1-cp311-cp311-musllinux_1_2_aarch64.whl", hash = "sha256:8fdc51055e6ff4adeb88d58a11042ec9a5eae317a0a53d12c062c8a8865909e8", size = 182521, upload-time = "2025-03-05T20:02:07.458Z" },
    { url = "https://files.pythonhosted.org/packages/e7/3b/66d4c1b444dd1a9823c4a81f50231b921bab54eee2f69e70319b4e21f1ca/websockets-15.0.1-cp311-cp311-musllinux_1_2_i686.whl", hash = "sha256:693f0192126df6c2327cce3baa7c06f2a117575e32ab2308f7f8216c29d9e2e3", size = 181958, upload-time = "2025-03-05T20:02:09.842Z" },
    { url = "https://files.pythonhosted.org/packages/08/ff/e9eed2ee5fed6f76fdd6032ca5cd38c57ca9661430bb3d5fb2872dc8703c/websockets-15.0.1-cp311-cp311-musllinux_1_2_x86_64.whl", hash = "sha256:54479983bd5fb469c38f2f5c7e3a24f9a4e70594cd68cd1fa6b9340dadaff7cf", size = 181918, upload-time = "2025-03-05T20:02:11.968Z" },
    { url = "https://files.pythonhosted.org/packages/d8/75/994634a49b7e12532be6a42103597b71098fd25900f7437d6055ed39930a/websockets-15.0.1-cp311-cp311-win32.whl", hash = "sha256:16b6c1b3e57799b9d38427dda63edcbe4926352c47cf88588c0be4ace18dac85", size = 176388, upload-time = "2025-03-05T20:02:13.32Z" },
    { url = "https://files.pythonhosted.org/packages/98/93/e36c73f78400a65f5e236cd376713c34182e6663f6889cd45a4a04d8f203/websockets-15.0.1-cp311-cp311-win_amd64.whl", hash = "sha256:27ccee0071a0e75d22cb35849b1db43f2ecd3e161041ac1ee9d2352ddf72f065", size = 176828, upload-time = "2025-03-05T20:02:14.585Z" },
    { url = "https://files.pythonhosted.org/packages/51/6b/4545a0d843594f5d0771e86463606a3988b5a09ca5123136f8a76580dd63/websockets-15.0.1-cp312-cp312-macosx_10_13_universal2.whl", hash = "sha256:3e90baa811a5d73f3ca0bcbf32064d663ed81318ab225ee4f427ad4e26e5aff3", size = 175437, upload-time = "2025-03-05T20:02:16.706Z" },
    { url = "https://files.pythonhosted.org/packages/f4/71/809a0f5f6a06522af902e0f2ea2757f71ead94610010cf570ab5c98e99ed/websockets-15.0.1-cp312-cp312-macosx_10_13_x86_64.whl", hash = "sha256:592f1a9fe869c778694f0aa806ba0374e97648ab57936f092fd9d87f8bc03665", size = 173096, upload-time = "2025-03-05T20:02:18.832Z" },
    { url = "https://files.pythonhosted.org/packages/3d/69/1a681dd6f02180916f116894181eab8b2e25b31e484c5d0eae637ec01f7c/websockets-15.0.1-cp312-cp312-macosx_11_0_arm64.whl", hash = "sha256:0701bc3cfcb9164d04a14b149fd74be7347a530ad3bbf15ab2c678a2cd3dd9a2", size = 173332, upload-time = "2025-03-05T20:02:20.187Z" },
    { url = "https://files.pythonhosted.org/packages/a6/02/0073b3952f5bce97eafbb35757f8d0d54812b6174ed8dd952aa08429bcc3/websockets-15.0.1-cp312-cp312-manylinux_2_17_aarch64.manylinux2014_aarch64.whl", hash = "sha256:e8b56bdcdb4505c8078cb6c7157d9811a85790f2f2b3632c7d1462ab5783d215", size = 183152, upload-time = "2025-03-05T20:02:22.286Z" },
    { url = "https://files.pythonhosted.org/packages/74/45/c205c8480eafd114b428284840da0b1be9ffd0e4f87338dc95dc6ff961a1/websockets-15.0.1-cp312-cp312-manylinux_2_5_i686.manylinux1_i686.manylinux_2_17_i686.manylinux2014_i686.whl", hash = "sha256:0af68c55afbd5f07986df82831c7bff04846928ea8d1fd7f30052638788bc9b5", size = 182096, upload-time = "2025-03-05T20:02:24.368Z" },
    { url = "https://files.pythonhosted.org/packages/14/8f/aa61f528fba38578ec553c145857a181384c72b98156f858ca5c8e82d9d3/websockets-15.0.1-cp312-cp312-manylinux_2_5_x86_64.manylinux1_x86_64.manylinux_2_17_x86_64.manylinux2014_x86_64.whl", hash = "sha256:64dee438fed052b52e4f98f76c5790513235efaa1ef7f3f2192c392cd7c91b65", size = 182523, upload-time = "2025-03-05T20:02:25.669Z" },
    { url = "https://files.pythonhosted.org/packages/ec/6d/0267396610add5bc0d0d3e77f546d4cd287200804fe02323797de77dbce9/websockets-15.0.1-cp312-cp312-musllinux_1_2_aarch64.whl", hash = "sha256:d5f6b181bb38171a8ad1d6aa58a67a6aa9d4b38d0f8c5f496b9e42561dfc62fe", size = 182790, upload-time = "2025-03-05T20:02:26.99Z" },
    { url = "https://files.pythonhosted.org/packages/02/05/c68c5adbf679cf610ae2f74a9b871ae84564462955d991178f95a1ddb7dd/websockets-15.0.1-cp312-cp312-musllinux_1_2_i686.whl", hash = "sha256:5d54b09eba2bada6011aea5375542a157637b91029687eb4fdb2dab11059c1b4", size = 182165, upload-time = "2025-03-05T20:02:30.291Z" },
    { url = "https://files.pythonhosted.org/packages/29/93/bb672df7b2f5faac89761cb5fa34f5cec45a4026c383a4b5761c6cea5c16/websockets-15.0.1-cp312-cp312-musllinux_1_2_x86_64.whl", hash = "sha256:3be571a8b5afed347da347bfcf27ba12b069d9d7f42cb8c7028b5e98bbb12597", size = 182160, upload-time = "2025-03-05T20:02:31.634Z" },
    { url = "https://files.pythonhosted.org/packages/ff/83/de1f7709376dc3ca9b7eeb4b9a07b4526b14876b6d372a4dc62312bebee0/websockets-15.0.1-cp312-cp312-win32.whl", hash = "sha256:c338ffa0520bdb12fbc527265235639fb76e7bc7faafbb93f6ba80d9c06578a9", size = 176395, upload-time = "2025-03-05T20:02:33.017Z" },
    { url = "https://files.pythonhosted.org/packages/7d/71/abf2ebc3bbfa40f391ce1428c7168fb20582d0ff57019b69ea20fa698043/websockets-15.0.1-cp312-cp312-win_amd64.whl", hash = "sha256:fcd5cf9e305d7b8338754470cf69cf81f420459dbae8a3b40cee57417f4614a7", size = 176841, upload-time = "2025-03-05T20:02:34.498Z" },
    { url = "https://files.pythonhosted.org/packages/cb/9f/51f0cf64471a9d2b4d0fc6c534f323b664e7095640c34562f5182e5a7195/websockets-15.0.1-cp313-cp313-macosx_10_13_universal2.whl", hash = "sha256:ee443ef070bb3b6ed74514f5efaa37a252af57c90eb33b956d35c8e9c10a1931", size = 175440, upload-time = "2025-03-05T20:02:36.695Z" },
    { url = "https://files.pythonhosted.org/packages/8a/05/aa116ec9943c718905997412c5989f7ed671bc0188ee2ba89520e8765d7b/websockets-15.0.1-cp313-cp313-macosx_10_13_x86_64.whl", hash = "sha256:5a939de6b7b4e18ca683218320fc67ea886038265fd1ed30173f5ce3f8e85675", size = 173098, upload-time = "2025-03-05T20:02:37.985Z" },
    { url = "https://files.pythonhosted.org/packages/ff/0b/33cef55ff24f2d92924923c99926dcce78e7bd922d649467f0eda8368923/websockets-15.0.1-cp313-cp313-macosx_11_0_arm64.whl", hash = "sha256:746ee8dba912cd6fc889a8147168991d50ed70447bf18bcda7039f7d2e3d9151", size = 173329, upload-time = "2025-03-05T20:02:39.298Z" },
    { url = "https://files.pythonhosted.org/packages/31/1d/063b25dcc01faa8fada1469bdf769de3768b7044eac9d41f734fd7b6ad6d/websockets-15.0.1-cp313-cp313-manylinux_2_17_aarch64.manylinux2014_aarch64.whl", hash = "sha256:595b6c3969023ecf9041b2936ac3827e4623bfa3ccf007575f04c5a6aa318c22", size = 183111, upload-time = "2025-03-05T20:02:40.595Z" },
    { url = "https://files.pythonhosted.org/packages/93/53/9a87ee494a51bf63e4ec9241c1ccc4f7c2f45fff85d5bde2ff74fcb68b9e/websockets-15.0.1-cp313-cp313-manylinux_2_5_i686.manylinux1_i686.manylinux_2_17_i686.manylinux2014_i686.whl", hash = "sha256:3c714d2fc58b5ca3e285461a4cc0c9a66bd0e24c5da9911e30158286c9b5be7f", size = 182054, upload-time = "2025-03-05T20:02:41.926Z" },
    { url = "https://files.pythonhosted.org/packages/ff/b2/83a6ddf56cdcbad4e3d841fcc55d6ba7d19aeb89c50f24dd7e859ec0805f/websockets-15.0.1-cp313-cp313-manylinux_2_5_x86_64.manylinux1_x86_64.manylinux_2_17_x86_64.manylinux2014_x86_64.whl", hash = "sha256:0f3c1e2ab208db911594ae5b4f79addeb3501604a165019dd221c0bdcabe4db8", size = 182496, upload-time = "2025-03-05T20:02:43.304Z" },
    { url = "https://files.pythonhosted.org/packages/98/41/e7038944ed0abf34c45aa4635ba28136f06052e08fc2168520bb8b25149f/websockets-15.0.1-cp313-cp313-musllinux_1_2_aarch64.whl", hash = "sha256:229cf1d3ca6c1804400b0a9790dc66528e08a6a1feec0d5040e8b9eb14422375", size = 182829, upload-time = "2025-03-05T20:02:48.812Z" },
    { url = "https://files.pythonhosted.org/packages/e0/17/de15b6158680c7623c6ef0db361da965ab25d813ae54fcfeae2e5b9ef910/websockets-15.0.1-cp313-cp313-musllinux_1_2_i686.whl", hash = "sha256:756c56e867a90fb00177d530dca4b097dd753cde348448a1012ed6c5131f8b7d", size = 182217, upload-time = "2025-03-05T20:02:50.14Z" },
    { url = "https://files.pythonhosted.org/packages/33/2b/1f168cb6041853eef0362fb9554c3824367c5560cbdaad89ac40f8c2edfc/websockets-15.0.1-cp313-cp313-musllinux_1_2_x86_64.whl", hash = "sha256:558d023b3df0bffe50a04e710bc87742de35060580a293c2a984299ed83bc4e4", size = 182195, upload-time = "2025-03-05T20:02:51.561Z" },
    { url = "https://files.pythonhosted.org/packages/86/eb/20b6cdf273913d0ad05a6a14aed4b9a85591c18a987a3d47f20fa13dcc47/websockets-15.0.1-cp313-cp313-win32.whl", hash = "sha256:ba9e56e8ceeeedb2e080147ba85ffcd5cd0711b89576b83784d8605a7df455fa", size = 176393, upload-time = "2025-03-05T20:02:53.814Z" },
    { url = "https://files.pythonhosted.org/packages/1b/6c/c65773d6cab416a64d191d6ee8a8b1c68a09970ea6909d16965d26bfed1e/websockets-15.0.1-cp313-cp313-win_amd64.whl", hash = "sha256:e09473f095a819042ecb2ab9465aee615bd9c2028e4ef7d933600a8401c79561", size = 176837, upload-time = "2025-03-05T20:02:55.237Z" },
    { url = "https://files.pythonhosted.org/packages/fa/a8/5b41e0da817d64113292ab1f8247140aac61cbf6cfd085d6a0fa77f4984f/websockets-15.0.1-py3-none-any.whl", hash = "sha256:f7a866fbc1e97b5c617ee4116daaa09b722101d4a3c170c787450ba409f9736f", size = 169743, upload-time = "2025-03-05T20:03:39.41Z" },
]

[[package]]
name = "whenever"
version = "0.8.5"
source = { registry = "https://pypi.org/simple" }
dependencies = [
    { name = "tzdata", marker = "sys_platform == 'win32'" },
]
sdist = { url = "https://files.pythonhosted.org/packages/83/6e/d8081fe842dc829662bdb318bdad1256f4f3875cb0441294a6fa39eb9199/whenever-0.8.5.tar.gz", hash = "sha256:23c7e0119103ef71aab080caf332e17b2b8ee4cb5e0ab61b393263755c377e19", size = 234290, upload-time = "2025-06-09T07:39:04.502Z" }
wheels = [
    { url = "https://files.pythonhosted.org/packages/73/64/f7f2a567d2cc7a1aac8f37601cf4eb3a7cac1dc2bc383c3fef4059c58c8e/whenever-0.8.5-cp311-cp311-macosx_10_12_x86_64.whl", hash = "sha256:c46397ed201d339abf4d75ec88b881910586227be80e1f1ef2366278ca3b8b8e", size = 400488, upload-time = "2025-06-09T07:38:46.883Z" },
    { url = "https://files.pythonhosted.org/packages/41/14/b5109d9e86127b9f68f57c2247d2f0d962fd66b4a4d2cc9aed91a15ccc13/whenever-0.8.5-cp311-cp311-macosx_11_0_arm64.whl", hash = "sha256:0f3604f3a5cc691611fa387d4535e5d5ecca53940ace43ae0c68c7c6edf94500", size = 391398, upload-time = "2025-06-09T07:38:41.265Z" },
    { url = "https://files.pythonhosted.org/packages/b4/4f/c0e6ed23f1167ce7532aa2c5b852ba9e22d7d85e2e628616ba6de9ae1255/whenever-0.8.5-cp311-cp311-manylinux_2_17_aarch64.manylinux2014_aarch64.whl", hash = "sha256:c1881b6f182a6c8082a1f52ded66835c9b79ce5779451f45ef33182490cabfb5", size = 419071, upload-time = "2025-06-09T07:37:35.473Z" },
    { url = "https://files.pythonhosted.org/packages/02/8b/8d3ed2e41b26235ea1e6ac2874b07398dda372a3977e1d8bfab1493d0fbc/whenever-0.8.5-cp311-cp311-manylinux_2_17_armv7l.manylinux2014_armv7l.whl", hash = "sha256:2ff05bc0e8013fb6f75a09dd5c1454c5fa84544d83d7c8e78ee3b3e11fa188c9", size = 454266, upload-time = "2025-06-09T07:37:48.933Z" },
    { url = "https://files.pythonhosted.org/packages/ad/c6/fcf8a4391e1cc780320aa4741abe646e5e6b03d96da2e5d492542f06f8d9/whenever-0.8.5-cp311-cp311-manylinux_2_17_ppc64le.manylinux2014_ppc64le.whl", hash = "sha256:6ea5f041a32c568349af3804cbd3c5a5acf20528f320472b9a970ad0714bfefe", size = 550299, upload-time = "2025-06-09T07:38:04.754Z" },
    { url = "https://files.pythonhosted.org/packages/f5/1d/aa8903be29dee1944d8efccac9b003a99b41b7536c0eae54d3fa6b31ff4c/whenever-0.8.5-cp311-cp311-manylinux_2_17_s390x.manylinux2014_s390x.whl", hash = "sha256:2f47850b5291346107d4327eeb3e7b2974d77121539dce454ded305606116d69", size = 464746, upload-time = "2025-06-09T07:38:10.824Z" },
    { url = "https://files.pythonhosted.org/packages/7d/99/3edabb1664bfc90bd069c9655aeb3ea369d6a439f2a0271839b91204e7c2/whenever-0.8.5-cp311-cp311-manylinux_2_17_x86_64.manylinux2014_x86_64.whl", hash = "sha256:97f7ae292b4930c75033e499e60a23e2d4dc069592c60de59c03f4e80b90da63", size = 433169, upload-time = "2025-06-09T07:38:29.816Z" },
    { url = "https://files.pythonhosted.org/packages/55/1e/7cec50b74573bf107da337be4eef7d5ded77501a7ef717aabe64003695c8/whenever-0.8.5-cp311-cp311-manylinux_2_5_i686.manylinux1_i686.whl", hash = "sha256:a02ccca2ea7ba2db0b38f70e1fb667d863549d358195bdfbd02315e8b84eaf80", size = 480109, upload-time = "2025-06-09T07:38:17.012Z" },
    { url = "https://files.pythonhosted.org/packages/40/11/c3cee39220b5574ba6ea58e2619f2126c17ddff3fec3fe047dfb74622cf3/whenever-0.8.5-cp311-cp311-musllinux_1_2_aarch64.whl", hash = "sha256:f4241b9f3726aa9afa92b15048b16570b6351a38b7ec58471bf7d036e954b4ce", size = 596958, upload-time = "2025-06-09T07:37:42.029Z" },
    { url = "https://files.pythonhosted.org/packages/58/e9/d574b315dbf704579761af02a9084660312611587e63f308b321dc81ac6b/whenever-0.8.5-cp311-cp311-musllinux_1_2_armv7l.whl", hash = "sha256:ae36fe4f00b06f21c248437a12dac79a0463882e0aa0f9b36a1ec4cfcf19043d", size = 717847, upload-time = "2025-06-09T07:37:57.571Z" },
    { url = "https://files.pythonhosted.org/packages/1d/80/3d802338f283bfa062d8f807ad89795d4a411435a02da968aff2e2bda7fb/whenever-0.8.5-cp311-cp311-musllinux_1_2_i686.whl", hash = "sha256:f5b0880590b95ffe665c246d9ec3d6b71725531aec04918cfb4faf1b2588fe80", size = 651343, upload-time = "2025-06-09T07:38:23.292Z" },
    { url = "https://files.pythonhosted.org/packages/93/92/146bb032e257030dc670a2c96dc7d42b1117aafecaa6d1bf4374f6426491/whenever-0.8.5-cp311-cp311-musllinux_1_2_x86_64.whl", hash = "sha256:d19c522f7fbd338a27b9f2e99f3c060a6f4da2a1c96575c82217e95391baa77d", size = 604862, upload-time = "2025-06-09T07:38:35.488Z" },
    { url = "https://files.pythonhosted.org/packages/28/78/6e1201ee95af7ee369c0dd7f0c1a6e2f32e06a5099303c50be1a127b06ed/whenever-0.8.5-cp311-cp311-win32.whl", hash = "sha256:297fbe8f4c332156cec93b33bd1efa94604da5c5df85ac54e54fed5dba63fd5b", size = 347768, upload-time = "2025-06-09T07:38:53.215Z" },
    { url = "https://files.pythonhosted.org/packages/ab/0e/5c15717d0996e918fb97a1c9579e9efd647bacd4e36143f17f5a7b935acc/whenever-0.8.5-cp311-cp311-win_amd64.whl", hash = "sha256:73b268723b98c516510e393f88fa56f3ea58598291c443ea4f975c90d2c4bca6", size = 341253, upload-time = "2025-06-09T07:38:59.475Z" },
    { url = "https://files.pythonhosted.org/packages/eb/0e/d98dbd7048b0c8c9eb9d4cb479249ce86f58882a04e0de4915e28120d4ba/whenever-0.8.5-cp312-cp312-macosx_10_12_x86_64.whl", hash = "sha256:e8b0ebb3eb5b2cb3c4fad8cedc2ff1a0b06c1f129de6e736e8d5aad001b45421", size = 400984, upload-time = "2025-06-09T07:38:48.226Z" },
    { url = "https://files.pythonhosted.org/packages/5e/59/991d0e744d730a9061e477cc5da5ab405553522ecd22df04bc4ee837bfb6/whenever-0.8.5-cp312-cp312-macosx_11_0_arm64.whl", hash = "sha256:bd7a4e37aecf4037beee68565df4f13d565c8dfeed7188a5110783fbb32defee", size = 389976, upload-time = "2025-06-09T07:38:42.416Z" },
    { url = "https://files.pythonhosted.org/packages/f5/89/58872d7ccd304ba7cef574d8d7ecadae32a8089747836ec423b0017392e5/whenever-0.8.5-cp312-cp312-manylinux_2_17_aarch64.manylinux2014_aarch64.whl", hash = "sha256:75d3934fd08e44c592cea953e4262eba5e091c6580d6b9f752158582399d6b9c", size = 417774, upload-time = "2025-06-09T07:37:36.941Z" },
    { url = "https://files.pythonhosted.org/packages/85/ed/0f3b020f4a0b7f6625e3da0389a99b12146e2607dbcef4ffe7a92b3bc1ca/whenever-0.8.5-cp312-cp312-manylinux_2_17_armv7l.manylinux2014_armv7l.whl", hash = "sha256:55e39402123c9b0b2536a35a1aaee37d0dd136880564a3ba65c996e0d568fd63", size = 453420, upload-time = "2025-06-09T07:37:51.203Z" },
    { url = "https://files.pythonhosted.org/packages/a9/ba/b6d6a8b02f15457f986a6c86442f292658fe41889695f25b0c6c9da5bfbb/whenever-0.8.5-cp312-cp312-manylinux_2_17_ppc64le.manylinux2014_ppc64le.whl", hash = "sha256:4d8246b9ddbfd1da9f690423948e721cf6a9c0d9be3d0263fab1307d2b4700d6", size = 550231, upload-time = "2025-06-09T07:38:05.88Z" },
    { url = "https://files.pythonhosted.org/packages/25/e4/20ba1ac6ae05fcb7180129a4b25c09d09e7b7e4f5bb21d0adf446f6fc3b5/whenever-0.8.5-cp312-cp312-manylinux_2_17_s390x.manylinux2014_s390x.whl", hash = "sha256:73c7e17336c112457073fed7d11cfe3b84c1c0ad6dbbb9de87100b0a199788f8", size = 463286, upload-time = "2025-06-09T07:38:12.115Z" },
    { url = "https://files.pythonhosted.org/packages/4d/33/c1b7c3478c6a3b89ef4dd7682caeaf223e052ee0b457e4d92a172f65c27c/whenever-0.8.5-cp312-cp312-manylinux_2_17_x86_64.manylinux2014_x86_64.whl", hash = "sha256:92373efba6f14adc5d1a23dfe31500df7f3fb720e9db74ad266baa5071275d48", size = 432798, upload-time = "2025-06-09T07:38:30.969Z" },
    { url = "https://files.pythonhosted.org/packages/4c/80/fd0380ad515e72df912893552409a936aec12f425a1b9c0224652d20654c/whenever-0.8.5-cp312-cp312-manylinux_2_5_i686.manylinux1_i686.whl", hash = "sha256:bc007c5639ed5b12d04d162ac0e24665e724cb37a254ec324e303b174feeafdf", size = 482479, upload-time = "2025-06-09T07:38:18.555Z" },
    { url = "https://files.pythonhosted.org/packages/fc/ff/57285a63788c8504af25f9ff3d96756f47ba4814c95ef0e532526d35bfe8/whenever-0.8.5-cp312-cp312-musllinux_1_2_aarch64.whl", hash = "sha256:33057d7f1fa00fb366b73460699b9fbcb115739d36046c4fdede91d2d0489cc4", size = 595657, upload-time = "2025-06-09T07:37:43.578Z" },
    { url = "https://files.pythonhosted.org/packages/54/05/35876e976eff2692416ae436784305dee6eb0d006d112a4efa76fef800a0/whenever-0.8.5-cp312-cp312-musllinux_1_2_armv7l.whl", hash = "sha256:3dd6c4ce152dae74c5d47c4c16f6c8d228839f38d102bfaacdca1eaa47bdb776", size = 717023, upload-time = "2025-06-09T07:37:59.097Z" },
    { url = "https://files.pythonhosted.org/packages/68/34/c45d1b43ea0705069f7f5aef83c069dbc35f455201326a9242474e625f68/whenever-0.8.5-cp312-cp312-musllinux_1_2_i686.whl", hash = "sha256:e64617e78bb940549863c5f73318f3e98570c2790458cb97a7a1aa9bc5ba7be2", size = 654130, upload-time = "2025-06-09T07:38:24.692Z" },
    { url = "https://files.pythonhosted.org/packages/b5/ff/134ebe36488841beaca4dddc29f27ab347dee9d9f5d8427835ae082a178e/whenever-0.8.5-cp312-cp312-musllinux_1_2_x86_64.whl", hash = "sha256:089888c594882911bf376dbe1a0a97cda74db078dd693f459ab3f59fef31afef", size = 604591, upload-time = "2025-06-09T07:38:36.604Z" },
    { url = "https://files.pythonhosted.org/packages/24/7b/384eaf83fef3fc9d8be158e842b46d74ff08e83861640b16fb89286c7565/whenever-0.8.5-cp312-cp312-win32.whl", hash = "sha256:1d934ab54bdccc2e2615cc82cb30b491f45473568861931f034a619d830d420f", size = 348366, upload-time = "2025-06-09T07:38:54.296Z" },
    { url = "https://files.pythonhosted.org/packages/7e/52/0015ae0edaab3e62c797d99dcc04dd21389be0b0328e50c0028b7d7d817a/whenever-0.8.5-cp312-cp312-win_amd64.whl", hash = "sha256:0b34ff5837adea1fc44ef23b0253fe5c4ce594e1550cc0a7d58939fc58af87a2", size = 343069, upload-time = "2025-06-09T07:39:00.623Z" },
    { url = "https://files.pythonhosted.org/packages/23/4a/70bc93422f129aa9ea9397cc731e3ec9f0332d81642ae19ff2ec7b758abc/whenever-0.8.5-cp313-cp313-macosx_10_12_x86_64.whl", hash = "sha256:08c5c77c0387e3fda2726d312a68e374d441cd21ebe98802d07921ff6c6a7ecf", size = 401659, upload-time = "2025-06-09T07:38:49.831Z" },
    { url = "https://files.pythonhosted.org/packages/a3/51/b1fba840313edf65083c7afc68f796c9b5b5064db03dc5ccc6029600afaa/whenever-0.8.5-cp313-cp313-macosx_11_0_arm64.whl", hash = "sha256:98c58420616b6c5ab824471e89c2fa0aff939ef28163e5bbfb7dfbea3d3f8098", size = 389978, upload-time = "2025-06-09T07:38:43.552Z" },
    { url = "https://files.pythonhosted.org/packages/ef/0b/c964f4842d8dc1f0372199ad9e9ed4276e8a419e2fbdf1f17e417e285cc9/whenever-0.8.5-cp313-cp313-manylinux_2_17_aarch64.manylinux2014_aarch64.whl", hash = "sha256:c4a3dbed6168f68f5bad63c7a543446c530eff102bb24504bc4d87bea29ef62c", size = 417973, upload-time = "2025-06-09T07:37:37.984Z" },
    { url = "https://files.pythonhosted.org/packages/3a/70/37b98f97a9364999e98ea9074775ca4c1df09fcded85e9bce3738373ad7d/whenever-0.8.5-cp313-cp313-manylinux_2_17_armv7l.manylinux2014_armv7l.whl", hash = "sha256:ce9b1b4ef98ee92b80d1d2cf518f0767d631cbcd2df3ad4fd1d863fdad2c030c", size = 453330, upload-time = "2025-06-09T07:37:52.606Z" },
    { url = "https://files.pythonhosted.org/packages/5d/2a/a8c5cc159da33860e709720034bd39b39f94b8c191da2a0eeaf5d75659c9/whenever-0.8.5-cp313-cp313-manylinux_2_17_ppc64le.manylinux2014_ppc64le.whl", hash = "sha256:739d608ee0586d0972d6f7789c705016e416b3ef8ae5337c1f73605feb23a784", size = 550280, upload-time = "2025-06-09T07:38:07.414Z" },
    { url = "https://files.pythonhosted.org/packages/1b/f8/edc24161c6cd3ee93363bd14b4e5ff679239f1d185a1f588d93b60b90221/whenever-0.8.5-cp313-cp313-manylinux_2_17_s390x.manylinux2014_s390x.whl", hash = "sha256:4487c7684f7292e66b9a4c2bd6b5efbd7271c48c4410648d90e967dc5e0144ca", size = 463600, upload-time = "2025-06-09T07:38:13.611Z" },
    { url = "https://files.pythonhosted.org/packages/35/db/2f873f0854f577f16f20b651762acd4df279a3fa8b5f855113b609a15465/whenever-0.8.5-cp313-cp313-manylinux_2_17_x86_64.manylinux2014_x86_64.whl", hash = "sha256:ef58e82d825a763860bf1de61c28bba7ffa0a7da3a6456381d441caf6693f845", size = 433784, upload-time = "2025-06-09T07:38:32.05Z" },
    { url = "https://files.pythonhosted.org/packages/50/df/555db022bdab1fa39e7b5d3756da1841f499e569cb7fda74a356dba6b89b/whenever-0.8.5-cp313-cp313-manylinux_2_5_i686.manylinux1_i686.whl", hash = "sha256:f3992f8f3424ff52c5c21a95792b2dfbe537df08ab951ef7a0654ba517b7a28e", size = 481548, upload-time = "2025-06-09T07:38:19.627Z" },
    { url = "https://files.pythonhosted.org/packages/95/fe/d427a3e3d6ae9c69690f4c2a1b40e301d7abf45a2c6c21aa3040f25fe642/whenever-0.8.5-cp313-cp313-musllinux_1_2_aarch64.whl", hash = "sha256:a1988f40fe0d28902aa3f132e4fb23a18599cf9ad49a54311265425631d8ec96", size = 595909, upload-time = "2025-06-09T07:37:44.649Z" },
    { url = "https://files.pythonhosted.org/packages/26/0c/c90389b0f52473cdfb30046ad9369b379ab924d9d2d3be590e09890d49a6/whenever-0.8.5-cp313-cp313-musllinux_1_2_armv7l.whl", hash = "sha256:17d47930a318563180c06dcf3332db3956658751d2d29b367c8e550fdda34b2c", size = 716887, upload-time = "2025-06-09T07:38:00.784Z" },
    { url = "https://files.pythonhosted.org/packages/20/45/5e1f15b51a7311579d707fac7250e3c5312e7c2491972b85c1e5859b7fa0/whenever-0.8.5-cp313-cp313-musllinux_1_2_i686.whl", hash = "sha256:0a28c299195fdf9082d7fa7d1aa985d709aef8c206160bd50b52d1913261af3d", size = 653268, upload-time = "2025-06-09T07:38:26.33Z" },
    { url = "https://files.pythonhosted.org/packages/c9/73/935c542a6ec07699773c231871f4fd1a727a2fba995599275bbe5ad0b500/whenever-0.8.5-cp313-cp313-musllinux_1_2_x86_64.whl", hash = "sha256:4920995d03e26e225d2a733d9f58e3ed3cce7a33994b0bf2f6d94c9f85059dd4", size = 605528, upload-time = "2025-06-09T07:38:37.778Z" },
    { url = "https://files.pythonhosted.org/packages/82/15/bf5332b353239af8120db4934fa6e0b1a4f5772a56185070d85f9523c462/whenever-0.8.5-cp313-cp313-win32.whl", hash = "sha256:f67d1054de92486baf8d48a28c0e2ff5fc78ab2e772b054f69520953727862f5", size = 348552, upload-time = "2025-06-09T07:38:55.524Z" },
    { url = "https://files.pythonhosted.org/packages/a9/34/e539f26dff602085c001f15264ca508e3df3cd9a7fd50d0a51c3f9759976/whenever-0.8.5-cp313-cp313-win_amd64.whl", hash = "sha256:f7b7f1814fd3d216c8ff5d62076a46f21b38d03af71a59887efa3fc3e8d1c5bb", size = 343086, upload-time = "2025-06-09T07:39:01.864Z" },
]

[[package]]
name = "win32-setctime"
version = "1.2.0"
source = { registry = "https://pypi.org/simple" }
sdist = { url = "https://files.pythonhosted.org/packages/b3/8f/705086c9d734d3b663af0e9bb3d4de6578d08f46b1b101c2442fd9aecaa2/win32_setctime-1.2.0.tar.gz", hash = "sha256:ae1fdf948f5640aae05c511ade119313fb6a30d7eabe25fef9764dca5873c4c0", size = 4867, upload-time = "2024-12-07T15:28:28.314Z" }
wheels = [
    { url = "https://files.pythonhosted.org/packages/e1/07/c6fe3ad3e685340704d314d765b7912993bcb8dc198f0e7a89382d37974b/win32_setctime-1.2.0-py3-none-any.whl", hash = "sha256:95d644c4e708aba81dc3704a116d8cbc974d70b3bdb8be1d150e36be6e9d1390", size = 4083, upload-time = "2024-12-07T15:28:26.465Z" },
]<|MERGE_RESOLUTION|>--- conflicted
+++ resolved
@@ -1014,11 +1014,8 @@
 source = { virtual = "." }
 dependencies = [
     { name = "beautifulsoup4" },
-<<<<<<< HEAD
     { name = "curl-cffi" },
-=======
     { name = "dotenv" },
->>>>>>> 64d1ba07
     { name = "duckdb" },
     { name = "google-genai" },
     { name = "httpx" },
@@ -1053,11 +1050,8 @@
 [package.metadata]
 requires-dist = [
     { name = "beautifulsoup4", specifier = ">=4.13.3" },
-<<<<<<< HEAD
     { name = "curl-cffi", specifier = ">=0.11.4" },
-=======
     { name = "dotenv", specifier = ">=0.9.9" },
->>>>>>> 64d1ba07
     { name = "duckdb", specifier = ">=1.2.1" },
     { name = "google-genai", specifier = ">=1.21.1" },
     { name = "httpx", specifier = ">=0.28.1" },
